{
  "extends": [
    "oclif",
    "oclif-typescript"
  ],
  "rules": {
    "@typescript-eslint/no-unused-vars": "off",
    "unicorn/filename-case": "off",
    "unicorn/prefer-node-protocol": "off",
    "unicorn/numeric-separators-style": "off",
    "unicorn/no-hex-escape": "off",
    "unicorn/better-regex": "off",
    "unicorn/no-zero-fractions": "off",
    "unicorn/no-array-for-each": "off",
    "unicorn/explicit-length-check": "off",
<<<<<<< HEAD
    "new-cap": "off",
=======
    "no-control-regex": "off",
    "max-nested-callbacks": "off",
    "unicorn/prefer-json-parse-buffer": "off",
    "camelcase": "off", // Camel case fields are used in CKL
>>>>>>> ca386ce9
    "no-console": "off",
    "node/no-missing-import": "off",
    "complexity": "off"
  }
}<|MERGE_RESOLUTION|>--- conflicted
+++ resolved
@@ -13,14 +13,11 @@
     "unicorn/no-zero-fractions": "off",
     "unicorn/no-array-for-each": "off",
     "unicorn/explicit-length-check": "off",
-<<<<<<< HEAD
     "new-cap": "off",
-=======
     "no-control-regex": "off",
     "max-nested-callbacks": "off",
     "unicorn/prefer-json-parse-buffer": "off",
     "camelcase": "off", // Camel case fields are used in CKL
->>>>>>> ca386ce9
     "no-console": "off",
     "node/no-missing-import": "off",
     "complexity": "off"
