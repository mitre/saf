--- conflicted
+++ resolved
@@ -36,7 +36,15 @@
 
   test
     .stdout()
-<<<<<<< HEAD
+    .command(['convert hdf2ckl', '-i', path.resolve('./test/sample_data/HDF/input/RHEL7_overrides_hdf.json'), '-o', `${tmpobj.name}/hdf2ckl_overrides_test.ckl`])
+    .it('hdf-converter output test - with severity overrides', () => {
+      const test = fs.readFileSync(`${tmpobj.name}/hdf2ckl_overrides_test.ckl`, 'utf8')
+      const sample = fs.readFileSync(path.resolve('./test/sample_data/checklist/converted-rhel7_overrides.ckl'), 'utf8')
+      expect(omitChecklistChangingFields(test)).to.eql(omitChecklistChangingFields(sample))
+    })
+
+  test
+    .stdout()
     .stderr()
     .command(['convert hdf2ckl', '-i', path.resolve('./test/sample_data/HDF/input/red_hat_good.json'), '-o', `${tmpobj.name}/hdf2ckl_metadata_error_test.json`, '--ip', 'bad ip address', '-m', path.resolve('test/sample_data/checklist/sample_input_report/invalid_metadata.json')])
     .it(
@@ -45,12 +53,4 @@
         expect(ctx.stderr).to.equal('Error creating checklist:\nInvalid checklist metadata fields: Host IP (bad ip address), Asset Type (Not a real assettype)\n')
       },
     )
-=======
-    .command(['convert hdf2ckl', '-i', path.resolve('./test/sample_data/HDF/input/RHEL7_overrides_hdf.json'), '-o', `${tmpobj.name}/hdf2ckl_overrides_test.ckl`])
-    .it('hdf-converter output test - with severity overrides', () => {
-      const test = fs.readFileSync(`${tmpobj.name}/hdf2ckl_overrides_test.ckl`, 'utf8')
-      const sample = fs.readFileSync(path.resolve('./test/sample_data/checklist/converted-rhel7_overrides.ckl'), 'utf8')
-      expect(omitChecklistChangingFields(test)).to.eql(omitChecklistChangingFields(sample))
-    })
->>>>>>> 4cfe7348
 })