{
  "name": "@mitre/saf",
  "description": "The MITRE Security Automation Framework (SAF) Command Line Interface (CLI) brings together applications, techniques, libraries, and tools developed by MITRE and the security community to streamline security automation for systems and DevOps pipelines",
  "version": "1.0.5",
  "author": "The MITRE Security Automation Framework",
  "bin": "./bin/run",
  "bugs": "https://github.com/mitre/saf/issues",
  "dependencies": {
    "@aws-sdk/client-config-service": "^3.22.0",
    "@aws-sdk/client-securityhub": "^3.50.0",
    "@mitre/hdf-converters": "^2.6.9",
    "@mitre/heimdall-lite": "^2.6.9",
    "@oclif/command": "^1",
    "@oclif/config": "^1",
    "@oclif/dev-cli": "^1",
    "@oclif/plugin-help": "^5",
    "@oclif/plugin-warn-if-update-available": "^2.0.3",
    "@oclif/test": "^1",
    "@types/chai": "^4",
    "@types/express": "^4.17.13",
    "@types/flat": "^5.0.2",
    "@types/get-installed-path": "^4.0.1",
    "@types/lodash": "^4.14.178",
    "@types/mocha": "^9",
    "@types/mustache": "^4.1.2",
    "@types/node": "^17",
    "@types/objects-to-csv": "^1.3.1",
    "@types/prompt-sync": "^4.1.1",
    "@types/tmp": "^0.2.2",
<<<<<<< HEAD
    "@types/ws": "^8.2.2",
=======
    "@types/uuid": "^8.3.4",
>>>>>>> ca386ce9
    "chai": "^4",
    "csv-parse": "^4.16.0",
    "express": "^4.17.1",
    "fast-xml-parser": "^3.19.0",
    "flat": "^5.0.2",
    "genversion": "^3.0.1",
    "get-installed-path": "^4.0.8",
<<<<<<< HEAD
    "got-cjs": "^12.0.1",
    "htmlparser2": "^6.1.0",
=======
    "htmlparser2": "^7.2.0",
>>>>>>> ca386ce9
    "inspecjs": "^2.6.5",
    "lodash": "^4.17.21",
    "moment": "^2.29.1",
    "mustache": "^4.2.0",
    "objects-to-csv": "^1.3.6",
    "open": "^8.4.0",
    "prompt-sync": "^4.1.6",
    "ts-node": "^10",
    "tslib": "^2",
    "typescript": "^4.5",
    "uuid": "^8.3.2",
    "winston": "^3.4.0",
    "ws": "^8.4.2",
    "xlsx-populate": "^1.21.0",
    "xml2js": "^0.4.23",
    "yaml": "^1.10.2"
  },
  "devDependencies": {
    "@typescript-eslint/eslint-plugin": "^5.11.0",
    "eslint": "^8.8.0",
    "eslint-config-oclif": "^3.1",
    "eslint-config-oclif-typescript": "^1.0.2",
    "eslint-plugin-unicorn": "^40.1.0",
    "mocha": "^9",
    "tmp": "^0.2.1",
    "ts-mocha": "^9.0.2"
  },
  "engines": {
    "node": ">=10.0.0"
  },
  "files": [
    "/bin",
    "/lib",
    "/help",
    "/npm-shrinkwrap.json",
    "/oclif.manifest.json"
  ],
  "homepage": "https://github.com/mitre/saf",
  "keywords": [
    "oclif"
  ],
  "license": "Apache-2.0",
  "main": "lib/index.js",
  "oclif": {
    "commands": "./lib/commands",
    "bin": "saf",
    "plugins": [
      "@oclif/plugin-help",
      "@oclif/plugin-warn-if-update-available"
    ],
    "macos": {
      "identifier": "org.mitre.saf"
    },
    "warn-if-update-available": {
      "timeoutInDays": 1,
      "registry": "https://www.npmjs.com/package/@mitre/saf",
      "message": "<%= config.name %> update available from <%= chalk.greenBright(config.version) %> to <%= chalk.greenBright(latest) %>."
    },
    "topics": {
      "convert": {
        "description": "[Normalize]    Convert security results from all your security tools between common data formats"
      },
      "generate": {
        "description": "[Validate]     Set pipeline thresholds"
      },
      "harden": {
        "description": "[Harden]       Implement security baselines using Ansible, Chef, and Terraform content: Visit https://saf.mitre.org/#/harden to explore and run hardening scripts"
      },
      "scan": {
        "description": "[Validate]     Scan to get detailed security testing results: Visit https://saf.mitre.org/#/validate to explore and run inspec profiles"
      },
      "validate": {
        "description": "[Validate]     Verify pipeline thresholds"
      },
      "view": {
        "description": "[Visualize]    Identify overall security status and deep-dive to solve specific security defects"
      }
    }
  },
  "repository": "mitre/saf",
  "scripts": {
    "lint": "eslint \"**/*.ts\" --fix",
    "lint:ci": "eslint \"**/*.ts\" --max-warnings 0",
    "postpack": "rm -f oclif.manifest.json",
    "prepack": "rm -rf lib && tsc -b && oclif-dev manifest && oclif-dev readme",
    "test": "ts-mocha --timeout 8000 --forbid-only \"test/**/*.test.ts\"",
    "version": "oclif-dev readme && git add README.md"
  },
  "types": "lib/index.d.ts"
}<|MERGE_RESOLUTION|>--- conflicted
+++ resolved
@@ -27,11 +27,8 @@
     "@types/objects-to-csv": "^1.3.1",
     "@types/prompt-sync": "^4.1.1",
     "@types/tmp": "^0.2.2",
-<<<<<<< HEAD
     "@types/ws": "^8.2.2",
-=======
     "@types/uuid": "^8.3.4",
->>>>>>> ca386ce9
     "chai": "^4",
     "csv-parse": "^4.16.0",
     "express": "^4.17.1",
@@ -39,12 +36,8 @@
     "flat": "^5.0.2",
     "genversion": "^3.0.1",
     "get-installed-path": "^4.0.8",
-<<<<<<< HEAD
     "got-cjs": "^12.0.1",
-    "htmlparser2": "^6.1.0",
-=======
     "htmlparser2": "^7.2.0",
->>>>>>> ca386ce9
     "inspecjs": "^2.6.5",
     "lodash": "^4.17.21",
     "moment": "^2.29.1",
