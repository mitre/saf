--- conflicted
+++ resolved
@@ -34,11 +34,7 @@
     "accurate-search": "^1.2.15",
     "ajv": "^8.11.2",
     "aws-sdk": "^2.1074.0",
-<<<<<<< HEAD
-    "axios": "^1.1.2",
-=======
     "axios": "^1.2.3",
->>>>>>> c0cfb3f7
     "chai": "^4",
     "colors": "^1.4.0",
     "csv-parse": "^4.16.0",
