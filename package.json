{
  "name": "@mitre/saf",
  "description": "The MITRE Security Automation Framework (SAF) Command Line Interface (CLI) brings together applications, techniques, libraries, and tools developed by MITRE and the security community to streamline security automation for systems and DevOps pipelines.",
<<<<<<< HEAD
  "version": "1.4.23",
=======
  "version": "1.4.21",
>>>>>>> d7a2c3bf
  "author": "The MITRE Security Automation Framework",
  "bin": "./bin/run",
  "bugs": "https://github.com/mitre/saf/issues",
  "dependencies": {
    "@aws-sdk/client-config-service": "^3.398.0",
    "@aws-sdk/client-securityhub": "^3.287.0",
    "@azure/identity": "^4.3.0",
    "@microsoft/microsoft-graph-client": "^3.0.7",
    "@microsoft/microsoft-graph-types": "^2.40.0",
    "@mitre/emass_client": "3.22.0",
    "@mitre/hdf-converters": "2.11.5",
    "@mitre/heimdall-lite": "2.11.5",
    "@mitre/inspec-objects": "2.0.1",
    "@oclif/core": "^4.0.15",
    "@oclif/plugin-help": "^6.0.9",
    "@oclif/plugin-plugins": "^5.0.14",
    "@oclif/plugin-version": "^2.0.11",
    "@oclif/plugin-warn-if-update-available": "^3.0.15",
    "@smithy/node-http-handler": "^4.0.0",
    "@types/chai": "4.3.3",
    "@types/express": "^5.0.0",
    "@types/fs-extra": "^11.0.1",
    "@types/get-installed-path": "^4.0.1",
    "@types/jest": "^29.5.11",
    "@types/lodash": "^4.14.197",
    "@types/mocha": "^10",
    "@types/mustache": "^4.2.2",
    "@types/node": "^22",
    "@types/objects-to-csv": "^1.3.1",
    "@types/prompt-sync": "^4.2.0",
    "@types/tmp": "^0.2.3",
    "@types/uuid": "^10.0.0",
    "@types/xml2js": "^0.4.12",
    "accurate-search": "^1.2.15",
    "ajv": "^8.12.0",
    "app-root-path": "^3.1.0",
    "axios": "^1.5.0",
    "chai": "4.5.0",
    "chalk": "^5.4.1",
    "colors": "^1.4.0",
    "csv-parse": "^4.16.0",
    "dotenv": "^16.3.1",
    "express": "^4.17.3",
    "fast-xml-parser": "^5.0.7",
    "flat": "^6.0.1",
    "form-data": "^4.0.0",
    "fs-extra": "^11.1.1",
    "fuse.js": "^7.0.0",
    "get-installed-path": "^4.0.8",
    "htmlparser2": "^10.0.0",
    "https": "^1.0.0",
    "inquirer": "12.4.3",
    "inquirer-file-selector": "^0.6.1",
    "inspecjs": "2.11.0",
    "jest": "^29.7.0",
    "jest-mock": "^29.7.0",
    "js-yaml": "^4.1.0",
    "json-colorizer": "^3.0.1",
    "lodash": "^4.17.21",
    "markdown-diff": "^2.0.0",
    "markdown-table-ts": "^1.0.3",
    "moment": "^2.29.4",
    "mustache": "^4.2.0",
    "objects-to-csv": "^1.3.6",
    "open": "^10.0.0",
    "prompt-sync": "^4.2.0",
    "run-script-os": "^1.1.6",
    "table": "^6.8.1",
    "ts-jest": "^29.1.1",
    "ts-node": "^10",
    "tsimportlib": "^0.0.5",
    "tslib": "^2",
    "typescript": "~5.8",
    "uuid": "^11.0.2",
    "winston": "^3.10.0",
    "xlsx-populate": "^1.21.0",
    "xml2js": "^0.6.2",
    "yaml": "^2.3.2",
    "zip-lib": "^1.0.0"
  },
  "devDependencies": {
    "@e965/xlsx": "^0.20.0",
    "@oclif/test": "^4.1.0",
    "@types/js-yaml": "^4.0.9",
    "@types/jsdom": "^21.1.7",
    "@types/mock-fs": "^4.13.4",
    "@typescript-eslint/eslint-plugin": "~7.18.0",
    "eslint": "^8.48.0",
    "eslint-config-oclif": "^4.0",
    "eslint-config-oclif-typescript": "^1.0.3",
    "eslint-plugin-unicorn": "^56.0.0",
    "jsdom": "^26.0.0",
    "marked": "^15.0.0",
    "mocha": "^11",
    "mock-fs": "^5.2.0",
    "oclif": "^4.8.8",
    "tmp": "^0.2.1",
    "ts-mocha": "^11.1.0"
  },
  "engines": {
    "node": "^22.0.0"
  },
  "files": [
    "/bin",
    "/lib",
    "/docs"
  ],
  "homepage": "https://github.com/mitre/saf",
  "keywords": [
    "oclif"
  ],
  "license": "Apache-2.0",
  "main": "lib/index.js",
  "oclif": {
    "commands": "./lib/commands",
    "helpClass": "./lib/utils/oclif/help/help",
    "hooks": {
      "command_not_found": "./lib/utils/oclif/hooks/command_not_found"
    },
    "theme": "./oclif-theme.json",
    "additionalHelpFlags": [
      "-h",
      "-H",
      "--tell-me-more",
      "--explain"
    ],
    "additionalVersionFlags": [
      "-v",
      "-V",
      "--version",
      "--Version"
    ],
    "bin": "saf",
    "plugins": [
      "@oclif/plugin-version",
      "@oclif/plugin-plugins",
      "@oclif/plugin-help",
      "@oclif/plugin-warn-if-update-available"
    ],
    "macos": {
      "identifier": "org.mitre.saf"
    },
    "warn-if-update-available": {
      "timeoutInDays": 1,
      "registry": "https://www.npmjs.com/package/@mitre/saf",
      "message": "<%= config.name %> update available from <%= chalk.greenBright(config.version) %> to <%= chalk.greenBright(latest) %>."
    },
    "topicSeparator": " ",
    "topics": {
      "attest": {
        "description": "[Attest]       Attest to 'Not Reviewed' control requirements (that can’t be tested automatically by security tools and hence require manual review), helping to account for all requirements"
      },
      "convert": {
        "description": "[Normalize]    Convert security results from all your security tools between common data formats"
      },
      "generate": {
        "description": "[Generate]     Generate pipeline thresholds, configuration files, and more"
      },
      "harden": {
        "description": "[Harden]       Implement security baselines using Ansible, Chef, and Terraform content: Visit https://saf.mitre.org/#/harden to explore and run hardening scripts"
      },
      "scan": {
        "description": "[Scan]         Scan to get detailed security testing results: Visit https://saf.mitre.org/#/validate to explore and run inspec profiles"
      },
      "supplement": {
        "description": "[Supplement]   Supplement (ex. read or modify) elements that provide contextual information in the Heimdall Data Format results JSON file such as `passthrough` or `target`"
      },
      "supplement:passthrough": {
        "description": "Supplement (ex. read or modify) the `passthrough` element, which provides contextual information in the Heimdall Data Format results JSON file"
      },
      "supplement:target": {
        "description": "Supplement (ex. read or modify) the `target` element, which provides contextual information in the Heimdall Data Format results JSON file"
      },
      "validate": {
        "description": "[Validate]     Verify pipeline thresholds"
      },
      "view": {
        "description": "[Visualize]    Identify overall security status and deep-dive to solve specific security defects"
      },
      "emasser": {
        "description": "[eMASS]        The eMASS REST API implementation"
      },
      "emasser:get": {
        "description": "eMass REST API GET endpoint commands"
      },
      "emasser:post": {
        "description": "eMass REST API POST endpoint commands"
      },
      "emasser:put": {
        "description": "eMass REST API PUT endpoint commands"
      },
      "emasser:delete": {
        "description": "eMass REST API DELETE endpoint commands"
      }
    }
  },
  "repository": "mitre/saf",
  "scripts": {
    "lint": "eslint \"src/**/*.ts\" --fix",
    "lint:ci": "eslint \"src/**/*.ts\" --max-warnings 0",
    "dev": "run-script-os",
    "dev:win32": "(IF EXIST lib rmdir /s /q lib) && tsc && node bin/run",
    "dev:darwin:linux": "rm -rf lib && tsc && node bin/run",
    "test": "npm run test:mocha && npm run test:jest",
    "tests": "npm run test",
    "test:mocha": "ts-mocha --timeout 25000 --forbid-only \"test/**/*.test.ts\"",
    "test:mocha:one": "ts-mocha --timeout 25000 --forbid-only",
    "test:jest": "jest",
    "test:jest:one": "jest --findRelatedTests",
    "prepack": "run-script-os",
    "prepack:win32": "(IF EXIST lib rmdir /s /q lib) && tsc",
    "prepack:darwin:linux": "rm -rf lib && tsc",
    "pack-hdf-converters": "run-script-os",
    "pack-hdf-converters:win32": "pack-hdf-converters.bat",
    "pack-hdf-converters:darwin:linux": "./pack-hdf-converters.sh",
    "pack-inspecjs": "run-script-os",
    "pack-inspecjs:win32": "pack-inspecjs.bat",
    "pack-inspecjs:darwin:linux": "./pack-inspecjs.sh"
  },
  "types": "lib/index.d.ts",
  "jest": {
    "preset": "ts-jest",
    "testEnvironment": "node",
    "testMatch": [
      "**/test/**/**/**/__tests__/**/*.ts"
    ]
  },
  "mocha": {
    "exclude": [
      "**/test/**/**/__tests__/**/*.ts"
    ]
  }
}<|MERGE_RESOLUTION|>--- conflicted
+++ resolved
@@ -1,11 +1,7 @@
 {
   "name": "@mitre/saf",
   "description": "The MITRE Security Automation Framework (SAF) Command Line Interface (CLI) brings together applications, techniques, libraries, and tools developed by MITRE and the security community to streamline security automation for systems and DevOps pipelines.",
-<<<<<<< HEAD
-  "version": "1.4.23",
-=======
   "version": "1.4.21",
->>>>>>> d7a2c3bf
   "author": "The MITRE Security Automation Framework",
   "bin": "./bin/run",
   "bugs": "https://github.com/mitre/saf/issues",
