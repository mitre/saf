--- conflicted
+++ resolved
@@ -7,16 +7,10 @@
   "bugs": "https://github.com/mitre/saf/issues",
   "dependencies": {
     "@aws-sdk/client-config-service": "^3.53.0",
-<<<<<<< HEAD
-    "@mitre/hdf-converters": "^2.6.29",
-    "@mitre/heimdall-lite": "^2.6.29",
-    "@mitre/inspec-objects": "^0.0.29",
-=======
     "@mitre/emass_client": "^3.0",
     "@mitre/hdf-converters": "^2.6.32",
     "@mitre/heimdall-lite": "^2.6.32",
     "@mitre/inspec-objects": "^0.0.31",
->>>>>>> f8b22bc4
     "@oclif/core": "^1.6.0",
     "@oclif/plugin-help": "^5",
     "@oclif/plugin-plugins": "^2.0.1",
