--- conflicted
+++ resolved
@@ -76,14 +76,10 @@
   "devDependencies": {
     "@e965/xlsx": "^0.20.0",
     "@oclif/test": "^3.1.8",
-<<<<<<< HEAD
     "@types/jest": "^29.5.11",
     "@types/js-yaml": "^4.0.9",
     "@types/mock-fs": "^4.13.4",
-    "@typescript-eslint/eslint-plugin": "~6.18.1",
-=======
     "@typescript-eslint/eslint-plugin": "~6.19.0",
->>>>>>> eecf793f
     "eslint": "^8.48.0",
     "eslint-config-oclif": "^4.0",
     "eslint-config-oclif-typescript": "^1.0.3",
