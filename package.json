--- conflicted
+++ resolved
@@ -6,23 +6,14 @@
   "bin": "./bin/run",
   "bugs": "https://github.com/mitre/saf/issues",
   "dependencies": {
-<<<<<<< HEAD
-    "@aws-sdk/client-config-service": "^3.53.0",
+    "@aws-sdk/client-config-service": "^3.398.0",
     "@aws-sdk/client-securityhub": "^3.287.0",
     "@aws-sdk/node-http-handler": "^3.282.0",
-    "@mitre/emass_client": "^3.4.1",
-    "@mitre/hdf-converters": "^2.6.38",
-    "@mitre/heimdall-lite": "^2.6.41",
-    "@mitre/inspec-objects": "^0.0.34",
-    "@oclif/core": "^2.0.6",
-=======
-    "@aws-sdk/client-config-service": "^3.398.0",
     "@mitre/emass_client": "^3",
     "@mitre/hdf-converters": "^2.8.4",
     "@mitre/heimdall-lite": "^2.8.8",
     "@mitre/inspec-objects": "^1.0.1",
     "@oclif/core": "^3.0.0",
->>>>>>> 18c728ca
     "@oclif/plugin-help": "^5",
     "@oclif/plugin-plugins": "^3.3.2",
     "@oclif/plugin-version": "^1",
@@ -42,14 +33,8 @@
     "@types/uuid": "^9.0.3",
     "@types/xml2js": "^0.4.12",
     "accurate-search": "^1.2.15",
-<<<<<<< HEAD
-    "ajv": "^8.11.2",
-    "axios": "^1.2.3",
-=======
     "ajv": "^8.12.0",
-    "aws-sdk": "^2.1448.0",
     "axios": "^1.5.0",
->>>>>>> 18c728ca
     "chai": "^4",
     "colors": "^1.4.0",
     "csv-parse": "^4.16.0",
