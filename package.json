--- conflicted
+++ resolved
@@ -39,12 +39,8 @@
     "ajv": "^8.12.0",
     "app-root-path": "^3.1.0",
     "axios": "^1.5.0",
-<<<<<<< HEAD
-    "chai": "^5",
-=======
     "chai": "^4",
     "chalk": "^5.4.1",
->>>>>>> bda8525f
     "colors": "^1.4.0",
     "csv-parse": "^4.16.0",
     "dotenv": "^16.3.1",
