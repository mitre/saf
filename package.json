--- conflicted
+++ resolved
@@ -7,12 +7,8 @@
   "bugs": "https://github.com/mitre/saf/issues",
   "dependencies": {
     "@aws-sdk/client-config-service": "^3.22.0",
-<<<<<<< HEAD
     "@aws-sdk/client-securityhub": "^3.50.0",
-    "@mitre/hdf-converters": "^2.6.7",
-=======
     "@mitre/hdf-converters": "^2.6.8",
->>>>>>> 9c4ad511
     "@mitre/heimdall-lite": "^2.6.6",
     "@oclif/command": "^1",
     "@oclif/config": "^1",
