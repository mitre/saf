--- conflicted
+++ resolved
@@ -59,13 +59,8 @@
     "eslint": "^8.8.0",
     "eslint-config-oclif": "^4.0",
     "eslint-config-oclif-typescript": "^1.0.2",
-<<<<<<< HEAD
     "eslint-plugin-unicorn": "^42.0.0",
-    "mocha": "^9",
-=======
-    "eslint-plugin-unicorn": "^40.1.0",
     "mocha": "^10",
->>>>>>> e3ff4f56
     "oclif": "^3",
     "tmp": "^0.2.1",
     "ts-mocha": "^10.0.0"
