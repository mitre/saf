--- conflicted
+++ resolved
@@ -124,12 +124,8 @@
       const {flags} = await this.parse(Summary)
       this.parsedFlags = flags as CommandFlags
       const {format, 'print-pretty': printPretty, stdout, output, 'title-table': titleTable, logLevel} = flags
-<<<<<<< HEAD
       const loglevel = this.parsedFlags.logLevel || process.env.LOG_LEVEL || 'info'
       this.logger = createWinstonLogger(VIEW_SUMMARY, loglevel)
-=======
-      this.logger = createWinstonLogger(VIEW_SUMMARY, this.parsedFlags.logLevel)
->>>>>>> 0ed95454
       this.logger.verbose('Parsed command line flags')
       const executionData = loadExecJSONs(this.parsedFlags.input)
       this.logger.verbose(`Loaded execution data from ${this.parsedFlags.input.length} file(s)`)
