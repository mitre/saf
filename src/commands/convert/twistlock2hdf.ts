--- conflicted
+++ resolved
@@ -20,15 +20,11 @@
   async run() {
     const {flags} = await this.parse(Twistlock2HDF)
 
-<<<<<<< HEAD
-    const converter = new Mapper(input, flags.withRaw)
-=======
     // Check for correct input type
     const data = fs.readFileSync(flags.input, 'utf8')
     checkInput({data: data, filename: flags.input}, 'twistlock', 'Twistlock CLI output file')
 
-    const converter = new Mapper(data)
->>>>>>> ff65a6cf
+    const converter = new Mapper(data, flags.withRaw)
     fs.writeFileSync(checkSuffix(flags.output), JSON.stringify(converter.toHdf()))
   }
 }