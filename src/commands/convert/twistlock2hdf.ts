import {Command, Flags} from '@oclif/core'
import fs from 'fs'
import {TwistlockMapper as Mapper} from '@mitre/hdf-converters'
import {checkInput, checkSuffix} from '../../utils/global'

export default class Twistlock2HDF extends Command {
  static usage = 'convert twistlock2hdf -i <twistlock-json> -o <hdf-scan-results-json>'

  static description = 'Translate a Twistlock CLI output file into an HDF results set'

  static examples = ['saf convert twistlock2hdf -i twistlock.json -o output-hdf-name.json']

  static flags = {
    help: Flags.help({char: 'h'}),
    input: Flags.string({char: 'i', required: true, description: 'Input Twistlock file'}),
<<<<<<< HEAD
    output: Flags.string({char: 'o', required: true, description: 'Output HDF file'}),
    'with-raw': Flags.boolean({char: 'w', required: false}),
=======
    output: Flags.string({char: 'o', required: true, description: 'Output HDF JSON File'}),
>>>>>>> 2c747374
  }

  async run() {
    const {flags} = await this.parse(Twistlock2HDF)

    // Check for correct input type
    const data = fs.readFileSync(flags.input, 'utf8')
    checkInput({data: data, filename: flags.input}, 'twistlock', 'Twistlock CLI output file')

    const converter = new Mapper(data, flags['with-raw'])
    fs.writeFileSync(checkSuffix(flags.output), JSON.stringify(converter.toHdf()))
  }
}<|MERGE_RESOLUTION|>--- conflicted
+++ resolved
@@ -13,12 +13,8 @@
   static flags = {
     help: Flags.help({char: 'h'}),
     input: Flags.string({char: 'i', required: true, description: 'Input Twistlock file'}),
-<<<<<<< HEAD
-    output: Flags.string({char: 'o', required: true, description: 'Output HDF file'}),
+    output: Flags.string({char: 'o', required: true, description: 'Output HDF JSON File'}),
     'with-raw': Flags.boolean({char: 'w', required: false}),
-=======
-    output: Flags.string({char: 'o', required: true, description: 'Output HDF JSON File'}),
->>>>>>> 2c747374
   }
 
   async run() {
