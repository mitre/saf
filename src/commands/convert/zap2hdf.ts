--- conflicted
+++ resolved
@@ -21,15 +21,11 @@
   async run() {
     const {flags} = await this.parse(Zap2HDF)
 
-<<<<<<< HEAD
-    const converter = new Mapper(fs.readFileSync(flags.input, 'utf8'), flags.name, flags.withRaw)
-=======
     // Check for correct input type
     const data = fs.readFileSync(flags.input, 'utf8')
     checkInput({data: data, filename: flags.input}, 'zap', 'OWASP ZAP results JSON')
 
-    const converter = new Mapper(fs.readFileSync(flags.input, 'utf8'), flags.name)
->>>>>>> ff65a6cf
+    const converter = new Mapper(fs.readFileSync(flags.input, 'utf8'), flags.name, flags.withRaw)
     fs.writeFileSync(checkSuffix(flags.output), JSON.stringify(converter.toHdf()))
   }
 }