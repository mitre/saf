--- conflicted
+++ resolved
@@ -44,45 +44,39 @@
     inputProfiles: Flags.string({
       char: 'p',
       required: false,
+      description:
+        'Input Microsoft Graph API "GET /security/secureScoreControlProfiles" output JSON File',
       dependsOn: ['inputScoreDoc', 'inputProfiles'],
       exclusive: ['tenantId'],
-      description:
-        'Input Microsoft Graph API "GET /security/secureScoreControlProfiles" output JSON File',
     }),
     inputScoreDoc: Flags.string({
       char: 'r',
       required: false,
+      description:
+        'Input Microsoft Graph API "GET /security/secureScores" output JSON File',
       dependsOn: ['inputScoreDoc', 'inputProfiles'],
       exclusive: ['tenantId'],
-      description:
-        'Input Microsoft Graph API "GET /security/secureScores" output JSON File',
     }),
     tenantId: Flags.string({
       char: 't',
       required: false,
-<<<<<<< HEAD
+      description: 'Azure tenant ID',
       dependsOn: ['tenantId', 'appId', 'appSecret'],
       exclusive: ['inputProfiles'],
-=======
->>>>>>> 6e44b0f2
-      description: 'Azure tenant ID',
     }),
     appId: Flags.string({
       char: 'a',
       required: false,
+      description: 'Azure application ID',
       dependsOn: ['tenantId', 'appId', 'appSecret'],
       exclusive: ['inputProfiles'],
-      description: 'Azure application ID',
     }),
     appSecret: Flags.string({
       char: 's',
       required: false,
-<<<<<<< HEAD
+      description: 'Azure application secret',
       dependsOn: ['tenantId', 'appId', 'appSecret'],
       exclusive: ['inputProfiles'],
-=======
->>>>>>> 6e44b0f2
-      description: 'Azure application secret',
     }),
     output: Flags.string({
       char: 'o',
