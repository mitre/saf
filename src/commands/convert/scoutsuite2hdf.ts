import {Command, Flags} from '@oclif/core'
import fs from 'fs'
import {ScoutsuiteMapper as Mapper} from '@mitre/hdf-converters'
import {checkInput, checkSuffix} from '../../utils/global'

export default class Scoutsuite2HDF extends Command {
  static usage = 'convert scoutsuite2hdf -i <scoutsuite-results-js> -o <hdf-scan-results-json> [-h]'

  static description = 'Translate a ScoutSuite results from a Javascript object into a Heimdall Data Format JSON file\nNote: Currently this mapper only supports AWS.'

  static examples = ['saf convert scoutsuite2hdf -i scoutsuite-results.js -o output-hdf-name.json']

  static flags = {
    help: Flags.help({char: 'h'}),
<<<<<<< HEAD
    input: Flags.string({char: 'i', required: true}),
    output: Flags.string({char: 'o', required: true}),
    'with-raw': Flags.boolean({char: 'w', required: false}),
=======
    input: Flags.string({char: 'i', required: true, description: 'Input ScoutSuite Results JS File'}),
    output: Flags.string({char: 'o', required: true, description: 'Output HDF JSON File'}),
>>>>>>> 2c747374
  }

  async run() {
    const {flags} = await this.parse(Scoutsuite2HDF)

    // Check for correct input type
    const data = fs.readFileSync(flags.input, 'utf8')
    checkInput({data: data, filename: flags.input}, 'scoutsuite', 'ScoutSuite results from a Javascript object')

    const converter = new Mapper(data, flags['with-raw'])
    fs.writeFileSync(checkSuffix(flags.output), JSON.stringify(converter.toHdf()))
  }
}<|MERGE_RESOLUTION|>--- conflicted
+++ resolved
@@ -12,14 +12,9 @@
 
   static flags = {
     help: Flags.help({char: 'h'}),
-<<<<<<< HEAD
-    input: Flags.string({char: 'i', required: true}),
-    output: Flags.string({char: 'o', required: true}),
-    'with-raw': Flags.boolean({char: 'w', required: false}),
-=======
     input: Flags.string({char: 'i', required: true, description: 'Input ScoutSuite Results JS File'}),
     output: Flags.string({char: 'o', required: true, description: 'Output HDF JSON File'}),
->>>>>>> 2c747374
+    'with-raw': Flags.boolean({char: 'w', required: false}),
   }
 
   async run() {
