import {Command, Flags} from '@oclif/core'
import {ScoutsuiteMapper as Mapper} from '@mitre/hdf-converters'
import {checkInput, checkSuffix} from '../../utils/global'
import {readFileURI, writeFileURI} from '../../utils/io'

export default class Scoutsuite2HDF extends Command {
  static usage = 'convert scoutsuite2hdf -i <scoutsuite-results-js> -o <hdf-scan-results-json> [-h] [-w]'

  static description = 'Translate a ScoutSuite results from a Javascript object into a Heimdall Data Format JSON file\nNote: Currently this mapper only supports AWS.'

  static examples = ['saf convert scoutsuite2hdf -i scoutsuite-results.js -o output-hdf-name.json']

  static flags = {
    help: Flags.help({char: 'h'}),
    input: Flags.string({char: 'i', required: true, description: 'Input ScoutSuite Results JS File'}),
    output: Flags.string({char: 'o', required: true, description: 'Output HDF JSON File'}),
    'with-raw': Flags.boolean({char: 'w', required: false, description: 'Include raw input file in HDF JSON file'}),
  }

  async run() {
    const {flags} = await this.parse(Scoutsuite2HDF)

    // Check for correct input type
<<<<<<< HEAD
    const data = await readFileURI(flags.input, 'utf8')
    checkInput({data: data, filename: flags.input}, 'scoutsuite', 'ScoutSuite results from a Javascript object')

    const converter = new Mapper(data)
    await writeFileURI(checkSuffix(flags.output), JSON.stringify(converter.toHdf()))
=======
    const data = fs.readFileSync(flags.input, 'utf8')
    checkInput({data, filename: flags.input}, 'scoutsuite', 'ScoutSuite results from a Javascript object')

    const converter = new Mapper(data, flags['with-raw'])
    fs.writeFileSync(checkSuffix(flags.output), JSON.stringify(converter.toHdf()))
>>>>>>> 903529c5
  }
}<|MERGE_RESOLUTION|>--- conflicted
+++ resolved
@@ -21,18 +21,10 @@
     const {flags} = await this.parse(Scoutsuite2HDF)
 
     // Check for correct input type
-<<<<<<< HEAD
     const data = await readFileURI(flags.input, 'utf8')
-    checkInput({data: data, filename: flags.input}, 'scoutsuite', 'ScoutSuite results from a Javascript object')
-
-    const converter = new Mapper(data)
-    await writeFileURI(checkSuffix(flags.output), JSON.stringify(converter.toHdf()))
-=======
-    const data = fs.readFileSync(flags.input, 'utf8')
     checkInput({data, filename: flags.input}, 'scoutsuite', 'ScoutSuite results from a Javascript object')
 
     const converter = new Mapper(data, flags['with-raw'])
-    fs.writeFileSync(checkSuffix(flags.output), JSON.stringify(converter.toHdf()))
->>>>>>> 903529c5
+    await writeFileURI(checkSuffix(flags.output), JSON.stringify(converter.toHdf()))
   }
 }