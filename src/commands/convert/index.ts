import {ASFFResults, BurpSuiteMapper, DBProtectMapper, fingerprint, FortifyMapper, JfrogXrayMapper, NessusResults, NetsparkerMapper, NiktoMapper, PrismaMapper, SarifMapper, ScoutsuiteMapper, SnykResults, TwistlockResults, XCCDFResultsMapper, ZapMapper} from '@mitre/hdf-converters'
import fs from 'fs'
import _ from 'lodash'
import {checkSuffix, convertFullPathToFilename} from '../../utils/global'
import path from 'path'
import ASFF2HDF from './asff2hdf'
import {Command, Flags} from '@oclif/core'
import Zap2HDF from './zap2hdf'

function getInputFilename(): string {
  const inputFileIndex = process.argv.findIndex(param => param.toLowerCase() === '-i' || param.toLowerCase() === '--input')
  if (inputFileIndex === -1) {
    return process.env.INPUT_FILE || ''
  }

  return process.argv[inputFileIndex + 1]
}

export default class Convert extends Command {
  static description = 'The generic convert command translates any supported file-based security results set into the Heimdall Data Format'

  static examples = ['saf convert -i input -o output']

  static flags = {
    input: Flags.string({char: 'i', required: true, description: 'Input results set file'}),
    output: Flags.string({char: 'o', required: true, description: 'Output results sets'}),
    ...Convert.getFlagsForInputFile(getInputFilename()),
  }

<<<<<<< HEAD
  static getFlagsForInputFile(path: string) {
    if (path && !path.includes('://')) {
      Convert.detectedType = fingerprint({data: fs.readFileSync(path, 'utf8'), filename: convertFullPathToFilename(path)})
      switch (Convert.detectedType) {
      case 'asff':
        return ASFF2HDF.flags
      case 'zap':
        return Zap2HDF.flags
      case 'burp':
      case 'dbProtect':
      case 'fortify':
      case 'jfrog':
      case 'nessus':
      case 'netsparker':
      case 'nikto':
      case 'prisma':
      case 'sarif':
      case 'scoutsuite':
      case 'snyk':
      case 'twistlock':
      case 'xccdf':
        return {}
=======
  static getFlagsForInputFile(filePath: string) {
    if (filePath) {
      Convert.detectedType = fingerprint({data: fs.readFileSync(filePath, 'utf8'), filename: convertFullPathToFilename(filePath)})
      switch (Convert.detectedType) { // skipcq: JS-0047
        case 'asff': {
          return ASFF2HDF.flags
        }

        case 'zap': {
          return Zap2HDF.flags
        }

        case 'burp':
        case 'dbProtect':
        case 'fortify':
        case 'jfrog':
        case 'nessus':
        case 'netsparker':
        case 'nikto':
        case 'prisma':
        case 'sarif':
        case 'scoutsuite':
        case 'snyk':
        case 'twistlock':
        case 'xccdf': {
          return {}
        }
>>>>>>> c0cfb3f7
      }
    }

    return {}
  }

  static detectedType: string;

  async run() { // skipcq: JS-0044
    const {flags} = await this.parse(Convert)
    let converter
    switch (Convert.detectedType) {
      case 'asff': {
        let securityhub = _.get(flags, 'securityhub') as string[]
        if (securityhub) {
          securityhub = securityhub.map(file =>
            fs.readFileSync(file, 'utf8'),
          )
        }

        converter = new ASFFResults(
          fs.readFileSync(flags.input, 'utf8'),
          securityhub,
        )
        const results = converter.toHdf()

        fs.mkdirSync(flags.output)
        _.forOwn(results, (result, filename) => {
          fs.writeFileSync(
            path.join(flags.output, checkSuffix(filename)),
            JSON.stringify(result),
          )
        })
        break
      }

      case 'burp': {
        converter = new BurpSuiteMapper(fs.readFileSync(flags.input, 'utf8'))
        fs.writeFileSync(checkSuffix(flags.output), JSON.stringify(converter.toHdf()))
        break
      }

      case 'dbProtect': {
        converter = new DBProtectMapper(fs.readFileSync(flags.input, 'utf8'))
        fs.writeFileSync(checkSuffix(flags.output), JSON.stringify(converter.toHdf()))
        break
      }

      case 'fortify': {
        converter = new FortifyMapper(fs.readFileSync(flags.input, 'utf8'))
        fs.writeFileSync(checkSuffix(flags.output), JSON.stringify(converter.toHdf()))
        break
      }

      case 'jfrog': {
        converter = new JfrogXrayMapper(fs.readFileSync(flags.input, 'utf8'))
        fs.writeFileSync(checkSuffix(flags.output), JSON.stringify(converter.toHdf()))
        break
      }

      case 'nessus': {
        converter = new NessusResults(fs.readFileSync(flags.input, 'utf8'))
        const result = converter.toHdf()
        if (Array.isArray(result)) {
          for (const element of result) {
            fs.writeFileSync(`${flags.output.replace(/.json/gi, '')}-${_.get(element, 'platform.target_id')}.json`, JSON.stringify(element))
          }
        } else {
          fs.writeFileSync(`${checkSuffix(flags.output)}`, JSON.stringify(result))
        }

        break
      }

      case 'netsparker': {
        converter = new NetsparkerMapper(fs.readFileSync(flags.input, 'utf8'))
        fs.writeFileSync(checkSuffix(flags.output), JSON.stringify(converter.toHdf()))
        break
      }

      case 'nikto': {
        converter = new NiktoMapper(fs.readFileSync(flags.input, 'utf8'))
        fs.writeFileSync(checkSuffix(flags.output), JSON.stringify(converter.toHdf()))
        break
      }

      case 'prisma': {
        converter = new PrismaMapper(
          fs.readFileSync(flags.input, {encoding: 'utf8'}),
        )
        const results = converter.toHdf()

        fs.mkdirSync(flags.output)
        _.forOwn(results, result => {
          fs.writeFileSync(
            path.join(flags.output, `${_.get(result, 'platform.target_id')}.json`),
            JSON.stringify(result),
          )
        })
        break
      }

      case 'sarif': {
        converter = new SarifMapper(fs.readFileSync(flags.input, 'utf8'))
        fs.writeFileSync(checkSuffix(flags.output), JSON.stringify(converter.toHdf()))
        break
      }

      case 'scoutsuite': {
        converter = new ScoutsuiteMapper(fs.readFileSync(flags.input, 'utf8'))
        fs.writeFileSync(checkSuffix(flags.output), JSON.stringify(converter.toHdf()))
        break
      }

      case 'snyk': {
        converter = new SnykResults(fs.readFileSync(flags.input, 'utf8'))
        const result = converter.toHdf()
        if (Array.isArray(result)) {
          for (const element of result) {
            fs.writeFileSync(`${flags.output.replace(/.json/gi, '')}-${_.get(element, 'platform.target_id')}.json`, JSON.stringify(element))
          }
        } else {
          fs.writeFileSync(checkSuffix(flags.output), JSON.stringify(result))
        }

        break
      }

      case 'twistlock': {
        converter = new TwistlockResults(fs.readFileSync(flags.input, 'utf8'))
        fs.writeFileSync(checkSuffix(flags.output), JSON.stringify(converter.toHdf()))
        break
      }

      case 'xccdf': {
        converter = new XCCDFResultsMapper(fs.readFileSync(flags.input, 'utf8'))
        fs.writeFileSync(checkSuffix(flags.output), JSON.stringify(converter.toHdf()))
        break
      }

      case 'zap': {
        converter = new ZapMapper(fs.readFileSync(flags.input, 'utf8'), _.get(flags, 'name') as string)
        fs.writeFileSync(checkSuffix(flags.output), JSON.stringify(converter.toHdf()))
        break
      }

      default: {
        throw new Error(`Unknown filetype provided: ${getInputFilename()}
        The generic convert command should only be used for taking supported file-based security results and converting into Heimdall Data Format
        For more information, run "saf convert --help"`)
      }
    }
  }
}<|MERGE_RESOLUTION|>--- conflicted
+++ resolved
@@ -27,30 +27,6 @@
     ...Convert.getFlagsForInputFile(getInputFilename()),
   }
 
-<<<<<<< HEAD
-  static getFlagsForInputFile(path: string) {
-    if (path && !path.includes('://')) {
-      Convert.detectedType = fingerprint({data: fs.readFileSync(path, 'utf8'), filename: convertFullPathToFilename(path)})
-      switch (Convert.detectedType) {
-      case 'asff':
-        return ASFF2HDF.flags
-      case 'zap':
-        return Zap2HDF.flags
-      case 'burp':
-      case 'dbProtect':
-      case 'fortify':
-      case 'jfrog':
-      case 'nessus':
-      case 'netsparker':
-      case 'nikto':
-      case 'prisma':
-      case 'sarif':
-      case 'scoutsuite':
-      case 'snyk':
-      case 'twistlock':
-      case 'xccdf':
-        return {}
-=======
   static getFlagsForInputFile(filePath: string) {
     if (filePath) {
       Convert.detectedType = fingerprint({data: fs.readFileSync(filePath, 'utf8'), filename: convertFullPathToFilename(filePath)})
@@ -78,7 +54,6 @@
         case 'xccdf': {
           return {}
         }
->>>>>>> c0cfb3f7
       }
     }
 
