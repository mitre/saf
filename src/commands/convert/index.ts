<<<<<<< HEAD
import {ASFFResults, ChecklistResults, BurpSuiteMapper, ConveyorResults, DBProtectMapper, DependencyTrackMapper, fingerprint, FortifyMapper, JfrogXrayMapper, NessusResults, NetsparkerMapper, NiktoMapper, PrismaMapper, SarifMapper, ScoutsuiteMapper, SnykResults, TwistlockResults, XCCDFResultsMapper, ZapMapper} from '@mitre/hdf-converters'
=======
import {
  AnchoreGrypeMapper,
  ASFFResults,
  BurpSuiteMapper,
  ChecklistResults,
  ConveyorResults,
  CycloneDXSBOMResults,
  DBProtectMapper,
  fingerprint,
  FortifyMapper,
  JfrogXrayMapper,
  MsftSecureScoreMapper,
  NessusResults,
  NetsparkerMapper,
  NeuVectorMapper,
  NiktoMapper,
  PrismaMapper,
  SarifMapper,
  ScoutsuiteMapper,
  SnykResults,
  TrufflehogResults,
  TwistlockResults,
  XCCDFResultsMapper,
  ZapMapper,
} from '@mitre/hdf-converters'
>>>>>>> d0afb535
import fs from 'fs'
import _ from 'lodash'
import {checkSuffix, convertFullPathToFilename} from '../../utils/global'
import path from 'path'
import ASFF2HDF from './asff2hdf'
import {Flags} from '@oclif/core'
import Zap2HDF from './zap2hdf'
import {BaseCommand} from '../../utils/oclif/baseCommand'

function getInputFilename(): string {
  const inputFileIndex = process.argv.findIndex(
    param => param.toLowerCase() === '-i' || param.toLowerCase() === '--input',
  )
  if (inputFileIndex === -1) {
    return process.env.INPUT_FILE ?? ''
  }

  return process.argv[inputFileIndex + 1]
}

// export default class Convert extends Command {
export default class Convert extends BaseCommand<typeof Convert> {
  static readonly description =
    'The generic convert command translates any supported file-based security results set into the Heimdall Data Format';

  static readonly examples = ['<%= config.bin %> <%= command.id %> -i input -o output'];

  static readonly flags = {
    input: Flags.string({
      char: 'i',
      required: true,
      description: 'Input results set file',
    }),
    output: Flags.string({
      char: 'o',
      required: true,
      description: 'Output results sets',
    }),
    ...Convert.getFlagsForInputFile(getInputFilename()),
  };

  static detectedType: string;

  static getFlagsForInputFile(filePath: string) {
    if (filePath) {
      Convert.detectedType = fingerprint({
        data: fs.readFileSync(filePath, 'utf8'),
        filename: convertFullPathToFilename(filePath),
      })
      switch (
        Convert.detectedType // skipcq: JS-0047
      ) {
        case 'asff': {
          return ASFF2HDF.flags
        }

        case 'zap': {
          return Zap2HDF.flags
        }

<<<<<<< HEAD
        case 'burp':
        case 'conveyor':
        case 'checklist':
        case 'dbProtect':
        case 'dependencyTrack':
        case 'fortify':
        case 'jfrog':
        case 'nessus':
        case 'netsparker':
        case 'nikto':
        case 'prisma':
        case 'sarif':
        case 'scoutsuite':
        case 'snyk':
        case 'twistlock':
        case 'xccdf': {
=======
        // catch all other cases:
        // 'anchoregrype', 'burp', 'conveyor' 'checklist', 'dbProtect', 'fortify',
        // 'jfrog', 'msft_secure_score', 'nessus', 'netsparker', 'neuvector' 'nikto',
        // 'prisma', 'sarif', 'cyclonedx_sbom', 'scoutsuite', 'snyk', 'trufflehog',
        // 'twistlock', 'xccdf'
        default: {
>>>>>>> d0afb535
          return {}
        }
      }
    }

    return {}
  }

  // skipcq: JS-R1005
  async run() {
    // skipcq: JS-0044
    const {flags} = await this.parse(Convert)
    let converter
    switch (Convert.detectedType) {
      case 'anchoregrype': {
        converter = new AnchoreGrypeMapper(
          fs.readFileSync(flags.input, 'utf8'),
        )
        fs.writeFileSync(
          checkSuffix(flags.output),
          JSON.stringify(converter.toHdf(), null, 2),
        )
        break
      }

      case 'asff': {
        const securityhub = _.get(flags, 'securityhub') as unknown as string[]
        const files = securityhub?.map(file => fs.readFileSync(file, 'utf8'))

        converter = new ASFFResults(
          fs.readFileSync(flags.input, 'utf8'),
          files,
        )

        const results = converter.toHdf()

        fs.mkdirSync(flags.output)
        _.forOwn(results, (result, filename) => {
          fs.writeFileSync(
            path.join(flags.output, checkSuffix(filename)),
            JSON.stringify(result, null, 2),
          )
        })
        break
      }

      case 'burp': {
        converter = new BurpSuiteMapper(fs.readFileSync(flags.input, 'utf8'))
        fs.writeFileSync(
          checkSuffix(flags.output),
          JSON.stringify(converter.toHdf(), null, 2),
        )
        break
      }

      case 'conveyor': {
        converter = new ConveyorResults(fs.readFileSync(flags.input, 'utf8'))
        const results = converter.toHdf()
        fs.mkdirSync(flags.output)
        for (const [filename, result] of Object.entries(results)) {
          fs.writeFileSync(
            path.join(flags.output, checkSuffix(filename as string)),
            JSON.stringify(result, null, 2),
          )
        }

        break
      }

      case 'checklist': {
        converter = new ChecklistResults(fs.readFileSync(flags.input, 'utf8'))
        fs.writeFileSync(
          checkSuffix(flags.output),
          JSON.stringify(converter.toHdf(), null, 2),
        )
        break
      }

      case 'dbProtect': {
        converter = new DBProtectMapper(fs.readFileSync(flags.input, 'utf8'))
        fs.writeFileSync(
          checkSuffix(flags.output),
          JSON.stringify(converter.toHdf(), null, 2),
        )
        break
      }

      case 'cyclonedx_sbom': {
        converter = new CycloneDXSBOMResults(
          fs.readFileSync(flags.input, 'utf8'),
        )
        fs.writeFileSync(
          checkSuffix(flags.output),
          JSON.stringify(converter.toHdf(), null, 2),
        )
        break
      }

      case 'fortify': {
        converter = new FortifyMapper(fs.readFileSync(flags.input, 'utf8'))
        fs.writeFileSync(
          checkSuffix(flags.output),
          JSON.stringify(converter.toHdf(), null, 2),
        )
        break
      }

      case 'jfrog': {
        converter = new JfrogXrayMapper(fs.readFileSync(flags.input, 'utf8'))
        fs.writeFileSync(
          checkSuffix(flags.output),
          JSON.stringify(converter.toHdf(), null, 2),
        )
        break
      }

      case 'msft_secure_score': {
        converter = new MsftSecureScoreMapper(
          fs.readFileSync(flags.input, 'utf8'),
        )
        fs.writeFileSync(
          checkSuffix(flags.output),
          JSON.stringify(converter.toHdf(), null, 2),
        )
        break
      }

      case 'nessus': {
        converter = new NessusResults(fs.readFileSync(flags.input, 'utf8'))
        const result = converter.toHdf()
        const pluralResults = Array.isArray(result) ? result : []
        const singularResult = pluralResults.length === 0
        for (const element of pluralResults) {
          fs.writeFileSync(
            `${flags.output.replaceAll(/\.json/gi, '')}-${_.get(element, 'platform.target_id')}.json`,
            JSON.stringify(element, null, 2),
          )
        }

        if (singularResult) {
          fs.writeFileSync(
            `${checkSuffix(flags.output)}`,
            JSON.stringify(result, null, 2),
          )
        }

        break
      }

      case 'neuvector': {
        converter = new NeuVectorMapper(fs.readFileSync(flags.input, 'utf8'))
        fs.writeFileSync(
          checkSuffix(flags.output),
          JSON.stringify(converter.toHdf(), null, 2),
        )
        break
      }

      case 'netsparker': {
        converter = new NetsparkerMapper(fs.readFileSync(flags.input, 'utf8'))
        fs.writeFileSync(
          checkSuffix(flags.output),
          JSON.stringify(converter.toHdf(), null, 2),
        )
        break
      }

      case 'nikto': {
        converter = new NiktoMapper(fs.readFileSync(flags.input, 'utf8'))
        fs.writeFileSync(
          checkSuffix(flags.output),
          JSON.stringify(converter.toHdf(), null, 2),
        )
        break
      }

      case 'prisma': {
        converter = new PrismaMapper(
          fs.readFileSync(flags.input, {encoding: 'utf8'}),
        )
        const results = converter.toHdf()

        fs.mkdirSync(flags.output)
        _.forOwn(results, result => {
          fs.writeFileSync(
            path.join(
              flags.output,
              `${_.get(result, 'platform.target_id')}.json`,
            ),
            JSON.stringify(result, null, 2),
          )
        })
        break
      }

      case 'sarif': {
        converter = new SarifMapper(fs.readFileSync(flags.input, 'utf8'))
        fs.writeFileSync(
          checkSuffix(flags.output),
          JSON.stringify(converter.toHdf(), null, 2),
        )
        break
      }

      case 'scoutsuite': {
        converter = new ScoutsuiteMapper(fs.readFileSync(flags.input, 'utf8'))
        fs.writeFileSync(
          checkSuffix(flags.output),
          JSON.stringify(converter.toHdf(), null, 2),
        )
        break
      }

      case 'snyk': {
        converter = new SnykResults(fs.readFileSync(flags.input, 'utf8'))
        const result = converter.toHdf()
        const pluralResults = Array.isArray(result) ? result : []
        const singularResult = pluralResults.length === 0
        for (const element of pluralResults) {
          fs.writeFileSync(
            `${flags.output.replaceAll(/\.json/gi, '')}-${_.get(element, 'platform.target_id')}.json`,
            JSON.stringify(element, null, 2),
          )
        }

        if (singularResult) {
          fs.writeFileSync(
            `${checkSuffix(flags.output)}`,
            JSON.stringify(result, null, 2),
          )
        }

        break
      }

      case 'trufflehog': {
        converter = new TrufflehogResults(fs.readFileSync(flags.input, 'utf8'))
        fs.writeFileSync(
          checkSuffix(flags.output),
          JSON.stringify(converter.toHdf(), null, 2),
        )
        break
      }

      case 'twistlock': {
        converter = new TwistlockResults(fs.readFileSync(flags.input, 'utf8'))
        fs.writeFileSync(
          checkSuffix(flags.output),
          JSON.stringify(converter.toHdf(), null, 2),
        )
        break
      }

      case 'xccdf': {
        converter = new XCCDFResultsMapper(
          fs.readFileSync(flags.input, 'utf8'),
        )
        fs.writeFileSync(
          checkSuffix(flags.output),
          JSON.stringify(converter.toHdf(), null, 2),
        )
        break
      }

      case 'zap': {
        converter = new ZapMapper(
          fs.readFileSync(flags.input, 'utf8'),
          _.get(flags, 'name') as unknown as string,
        )
        fs.writeFileSync(
          checkSuffix(flags.output),
          JSON.stringify(converter.toHdf(), null, 2),
        )
        break
      }

      default: {
        throw new Error(`Unknown filetype provided: ${getInputFilename()}
        The generic convert command should only be used for taking supported file-based security results and converting into Heimdall Data Format
        For more information, run "saf convert --help"`)
      }
    }
  }
}<|MERGE_RESOLUTION|>--- conflicted
+++ resolved
@@ -1,6 +1,3 @@
-<<<<<<< HEAD
-import {ASFFResults, ChecklistResults, BurpSuiteMapper, ConveyorResults, DBProtectMapper, DependencyTrackMapper, fingerprint, FortifyMapper, JfrogXrayMapper, NessusResults, NetsparkerMapper, NiktoMapper, PrismaMapper, SarifMapper, ScoutsuiteMapper, SnykResults, TwistlockResults, XCCDFResultsMapper, ZapMapper} from '@mitre/hdf-converters'
-=======
 import {
   AnchoreGrypeMapper,
   ASFFResults,
@@ -9,6 +6,7 @@
   ConveyorResults,
   CycloneDXSBOMResults,
   DBProtectMapper,
+  DependencyTrackMapper,
   fingerprint,
   FortifyMapper,
   JfrogXrayMapper,
@@ -26,7 +24,6 @@
   XCCDFResultsMapper,
   ZapMapper,
 } from '@mitre/hdf-converters'
->>>>>>> d0afb535
 import fs from 'fs'
 import _ from 'lodash'
 import {checkSuffix, convertFullPathToFilename} from '../../utils/global'
@@ -87,31 +84,12 @@
           return Zap2HDF.flags
         }
 
-<<<<<<< HEAD
-        case 'burp':
-        case 'conveyor':
-        case 'checklist':
-        case 'dbProtect':
-        case 'dependencyTrack':
-        case 'fortify':
-        case 'jfrog':
-        case 'nessus':
-        case 'netsparker':
-        case 'nikto':
-        case 'prisma':
-        case 'sarif':
-        case 'scoutsuite':
-        case 'snyk':
-        case 'twistlock':
-        case 'xccdf': {
-=======
         // catch all other cases:
-        // 'anchoregrype', 'burp', 'conveyor' 'checklist', 'dbProtect', 'fortify',
+        // 'anchoregrype', 'burp', 'conveyor' 'checklist', 'dbProtect', 'dependencyTrack', 'fortify',
         // 'jfrog', 'msft_secure_score', 'nessus', 'netsparker', 'neuvector' 'nikto',
         // 'prisma', 'sarif', 'cyclonedx_sbom', 'scoutsuite', 'snyk', 'trufflehog',
         // 'twistlock', 'xccdf'
         default: {
->>>>>>> d0afb535
           return {}
         }
       }
@@ -199,6 +177,15 @@
         break
       }
 
+      case 'dependencyTrack': {
+        converter = new DependencyTrackMapper(fs.readFileSync(flags.input, 'utf8'))
+        fs.writeFileSync(
+          checkSuffix(flags.output),
+          JSON.stringify(converter.toHdf(), null, 2),
+        )
+        break
+      }
+
       case 'cyclonedx_sbom': {
         converter = new CycloneDXSBOMResults(
           fs.readFileSync(flags.input, 'utf8'),
