import {Command, Flags} from '@oclif/core'
import fs from 'fs'
import {NessusResults as Mapper} from '@mitre/hdf-converters'
import _ from 'lodash'
import {checkInput, checkSuffix} from '../../utils/global'

export default class Nessus2HDF extends Command {
  static usage = 'convert nessus2hdf -i, --input=XML -o, --output=OUTPUT -w, --withRaw'

  static description = "Translate a Nessus XML results file into a Heimdall Data Format JSON file\nThe current iteration maps all plugin families except 'Policy Compliance'\nA separate HDF JSON is generated for each host reported in the Nessus Report."

  static examples = ['saf convert nessus2hdf -i nessus-results.xml -o output-hdf-name.json -w']

  static flags = {
    help: Flags.help({char: 'h'}),
    input: Flags.string({char: 'i', required: true, description: 'Input Nessus file'}),
    output: Flags.string({char: 'o', required: true, description: 'Output HDF file'}),
    withRaw: Flags.boolean({char: 'w', required: false}),
  }

  async run() {
    const {flags} = await this.parse(Nessus2HDF)

<<<<<<< HEAD
    const converter = new Mapper(fs.readFileSync(flags.input, 'utf8'), flags.withRaw)
=======
    // Check for correct input type
    const data = fs.readFileSync(flags.input, 'utf8')
    checkInput({data: data, filename: flags.input}, 'nessus', 'Nessus XML results file')

    const converter = new Mapper(data)
>>>>>>> ff65a6cf
    const result = converter.toHdf()
    if (Array.isArray(result)) {
      for (const element of result) {
        fs.writeFileSync(`${flags.output.replace(/.json/gi, '')}-${_.get(element, 'platform.target_id')}.json`, JSON.stringify(element))
      }
    } else {
      fs.writeFileSync(`${checkSuffix(flags.output)}`, JSON.stringify(result))
    }
  }
}<|MERGE_RESOLUTION|>--- conflicted
+++ resolved
@@ -21,15 +21,11 @@
   async run() {
     const {flags} = await this.parse(Nessus2HDF)
 
-<<<<<<< HEAD
-    const converter = new Mapper(fs.readFileSync(flags.input, 'utf8'), flags.withRaw)
-=======
     // Check for correct input type
     const data = fs.readFileSync(flags.input, 'utf8')
     checkInput({data: data, filename: flags.input}, 'nessus', 'Nessus XML results file')
 
-    const converter = new Mapper(data)
->>>>>>> ff65a6cf
+    const converter = new Mapper(data, flags.withRaw)
     const result = converter.toHdf()
     if (Array.isArray(result)) {
       for (const element of result) {
