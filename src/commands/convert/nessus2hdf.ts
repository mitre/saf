import {Command, Flags} from '@oclif/core'
import {NessusResults as Mapper} from '@mitre/hdf-converters'
import _ from 'lodash'
import {checkInput, checkSuffix} from '../../utils/global'
import {readFileURI, writeFileURI} from '../../utils/io'

export default class Nessus2HDF extends Command {
  static usage = 'convert nessus2hdf -i <nessus-xml> -o <hdf-scan-results-json> [-h] [-w]'

  static description = "Translate a Nessus XML results file into a Heimdall Data Format JSON file\nThe current iteration maps all plugin families except 'Policy Compliance'\nA separate HDF JSON is generated for each host reported in the Nessus Report."

  static examples = ['saf convert nessus2hdf -i nessus_results.xml -o output-hdf-name.json']

  static flags = {
    help: Flags.help({char: 'h'}),
    input: Flags.string({char: 'i', required: true, description: 'Input Nessus XML File'}),
    output: Flags.string({char: 'o', required: true, description: 'Output HDF JSON File'}),
    'with-raw': Flags.boolean({char: 'w', required: false, description: 'Include raw input file in HDF JSON file'}),
  }

  async run() {
    const {flags} = await this.parse(Nessus2HDF)

    // Check for correct input type
<<<<<<< HEAD
    const data = await readFileURI(flags.input, 'utf8')
    checkInput({data: data, filename: flags.input}, 'nessus', 'Nessus XML results file')
=======
    const data = fs.readFileSync(flags.input, 'utf8')
    checkInput({data, filename: flags.input}, 'nessus', 'Nessus XML results file')
>>>>>>> 903529c5

    const converter = new Mapper(data, flags['with-raw'])
    const result = converter.toHdf()
    if (Array.isArray(result)) {
      for (const element of result) {
<<<<<<< HEAD
        await writeFileURI(`${flags.output.replace(/.json/gi, '')}-${_.get(element, 'platform.target_id')}.json`, JSON.stringify(element))
=======
        fs.writeFileSync(`${flags.output.replaceAll(/\.json/gi, '')}-${_.get(element, 'platform.target_id')}.json`, JSON.stringify(element))
>>>>>>> 903529c5
      }
    } else {
      await writeFileURI(`${checkSuffix(flags.output)}`, JSON.stringify(result))
    }
  }
}<|MERGE_RESOLUTION|>--- conflicted
+++ resolved
@@ -22,23 +22,14 @@
     const {flags} = await this.parse(Nessus2HDF)
 
     // Check for correct input type
-<<<<<<< HEAD
     const data = await readFileURI(flags.input, 'utf8')
-    checkInput({data: data, filename: flags.input}, 'nessus', 'Nessus XML results file')
-=======
-    const data = fs.readFileSync(flags.input, 'utf8')
     checkInput({data, filename: flags.input}, 'nessus', 'Nessus XML results file')
->>>>>>> 903529c5
 
     const converter = new Mapper(data, flags['with-raw'])
     const result = converter.toHdf()
     if (Array.isArray(result)) {
       for (const element of result) {
-<<<<<<< HEAD
-        await writeFileURI(`${flags.output.replace(/.json/gi, '')}-${_.get(element, 'platform.target_id')}.json`, JSON.stringify(element))
-=======
-        fs.writeFileSync(`${flags.output.replaceAll(/\.json/gi, '')}-${_.get(element, 'platform.target_id')}.json`, JSON.stringify(element))
->>>>>>> 903529c5
+        await writeFileURI(`${flags.output.replaceAll(/\.json/gi, '')}-${_.get(element, 'platform.target_id')}.json`, JSON.stringify(element))
       }
     } else {
       await writeFileURI(`${checkSuffix(flags.output)}`, JSON.stringify(result))
