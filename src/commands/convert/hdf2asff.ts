--- conflicted
+++ resolved
@@ -13,7 +13,7 @@
 
   static description = 'Translate a Heimdall Data Format JSON file into AWS Security Findings Format JSON file(s)'
 
-  static examples = ['saf convert:hdf2asff -i rhel7.scan.json -a 123456789 -r us-east-1 -t rhel7_example_host -o rhel7.asff.json']
+  static examples = ['saf convert:hdf2asff -i rhel7.scan.json -a 123456789 -r us-east-1 -t rhel7_example_host -o rhel7.asff']
 
   static flags = {
     help: flags.help({char: 'h'}),
@@ -87,21 +87,5 @@
         }
       })
     }
-<<<<<<< HEAD
-
-    if (flags.output) {
-      fs.mkdirSync(outputFolder)
-      if (convertedSlices.length === 1) {
-        const outfilePath = path.join(outputFolder, checkSuffix(flags.output))
-        fs.writeFileSync(outfilePath, JSON.stringify(convertedSlices[0]))
-      } else {
-        convertedSlices.forEach((slice, index) => {
-          const outfilePath = path.join(outputFolder, `${checkSuffix(flags.output || '').replace('.json', '')}.p${index}.json`)
-          fs.writeFileSync(outfilePath, JSON.stringify(slice))
-        })
-      }
-    }
-=======
->>>>>>> a7b84e07
   }
 }