--- conflicted
+++ resolved
@@ -73,10 +73,6 @@
       uuid: v4(),
       controls: rootControls.map(control => getDetails(control, profileName)),
     }
-<<<<<<< HEAD
-    await writeFileURI(flags.output, Mustache.render(files['cklExport.ckl'].data, cklData).replace(/[^\x00-\x7F]/gu, ''))
-=======
-    fs.writeFileSync(flags.output, Mustache.render(files['cklExport.ckl'].data, cklData).replaceAll(/[^\x00-\x7F]/g, ''))
->>>>>>> 903529c5
+    await writeFileURI(flags.output, Mustache.render(files['cklExport.ckl'].data, cklData).replaceAll(/[^\x00-\x7F]/gu, ''))
   }
 }