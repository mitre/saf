--- conflicted
+++ resolved
@@ -24,12 +24,7 @@
     const data = fs.readFileSync(flags.input, 'utf8')
     checkInput({data, filename: flags.input}, 'gosec', 'gosec results JSON')
 
-<<<<<<< HEAD
-    const converter = new Mapper(fs.readFileSync(flags.input, 'utf8'), flags.name)
+    const converter = new Mapper(data, flags['with-raw'])
     fs.writeFileSync(checkSuffix(flags.output), JSON.stringify(converter.toHdf(), null, 2))
-=======
-    const converter = new Mapper(data, flags['with-raw'])
-    fs.writeFileSync(checkSuffix(flags.output), JSON.stringify(converter.toHdf()))
->>>>>>> e867fb1b
   }
 }