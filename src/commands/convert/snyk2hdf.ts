import {Command, Flags} from '@oclif/core'
import {SnykResults as Mapper} from '@mitre/hdf-converters'
import _ from 'lodash'
import {checkInput, checkSuffix} from '../../utils/global'
import {readFileURI, writeFileURI} from '../../utils/io'

export default class Snyk2HDF extends Command {
  static usage = 'convert snyk2hdf -i <snyk-json> -o <hdf-scan-results-json> [-h]'

  static description = 'Translate a Snyk results JSON file into a Heimdall Data Format JSON file\nA separate HDF JSON is generated for each project reported in the Snyk Report.'

  static examples = ['saf convert snyk2hdf -i snyk_results.json -o output-file-prefix']

  static flags = {
    help: Flags.help({char: 'h'}),
    input: Flags.string({char: 'i', required: true, description: 'Input Snyk Results JSON File'}),
    output: Flags.string({char: 'o', required: true, description: 'Output HDF JSON File'}),
  }

  async run() {
    const {flags} = await this.parse(Snyk2HDF)

    // Check for correct input type
    const data = await readFileURI(flags.input, 'utf8')
    checkInput({data: data, filename: flags.input}, 'snyk', 'Snyk results JSON')

    const converter = new Mapper(data)
    const result = converter.toHdf()
    if (Array.isArray(result)) {
      for (const element of result) {
<<<<<<< HEAD
        await writeFileURI(`${flags.output.replace(/.json/gi, '')}-${_.get(element, 'platform.target_id')}.json`, JSON.stringify(element))
=======
        fs.writeFileSync(`${flags.output.replaceAll(/\.json/gi, '')}-${_.get(element, 'platform.target_id')}.json`, JSON.stringify(element))
>>>>>>> 903529c5
      }
    } else {
      await writeFileURI(checkSuffix(flags.output), JSON.stringify(result))
    }
  }
}<|MERGE_RESOLUTION|>--- conflicted
+++ resolved
@@ -28,11 +28,7 @@
     const result = converter.toHdf()
     if (Array.isArray(result)) {
       for (const element of result) {
-<<<<<<< HEAD
-        await writeFileURI(`${flags.output.replace(/.json/gi, '')}-${_.get(element, 'platform.target_id')}.json`, JSON.stringify(element))
-=======
-        fs.writeFileSync(`${flags.output.replaceAll(/\.json/gi, '')}-${_.get(element, 'platform.target_id')}.json`, JSON.stringify(element))
->>>>>>> 903529c5
+        await writeFileURI(`${flags.output.replaceAll(/\.json/gi, '')}-${_.get(element, 'platform.target_id')}.json`, JSON.stringify(element))
       }
     } else {
       await writeFileURI(checkSuffix(flags.output), JSON.stringify(result))
