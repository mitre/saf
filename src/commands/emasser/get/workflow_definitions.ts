import colorize from 'json-colorizer';
import {Command, Flags} from "@oclif/core"
import { ApiConnection } from "../../../utils/emasser/apiConnection"
import { WorkflowDefinitionsApi } from '@mitre/emass_client';
import { WorkflowDefinitionResponseGet } from '@mitre/emass_client/dist/api';
import { outputFormat } from '../../../utils/emasser/outputFormatter';
import { outputError } from '../../../utils/emasser/outputError';
import { FlagOptions, getFlagsForEndpoint } from '../../../utils/emasser/utilities';

export default class EmasserGetWorkflowDefinitions extends Command {
<<<<<<< HEAD
  static usage = 'get workflow_definitions [options]'
=======
  static usage = '<%= command.id %> [options]'
>>>>>>> d34168ff

  static description = 'View all workflow schemas available on the eMASS instance'

  static examples = ['<%= config.bin %> <%= command.id %> [options]']

  static flags = {
    help: Flags.help({char: 'h', description: 'Show emasser CLI help for the GET Workflow Definitions endpoint'}),
    ...getFlagsForEndpoint(process.argv) as FlagOptions,
  }

  async run(): Promise<void> {
    const {flags} = await this.parse(EmasserGetWorkflowDefinitions)
    const apiCxn = new ApiConnection();
    const getWorkflow = new WorkflowDefinitionsApi(apiCxn.configuration, apiCxn.basePath, apiCxn.axiosInstances);
    
    // Order is important here
    getWorkflow.getWorkflowDefinitions(flags.includeInactive,flags.registrationType).then((response: WorkflowDefinitionResponseGet) => {
      console.log(colorize(outputFormat(response)));
    }).catch((error:any) => console.error(colorize(outputError(error))));
  }
}<|MERGE_RESOLUTION|>--- conflicted
+++ resolved
@@ -8,11 +8,7 @@
 import { FlagOptions, getFlagsForEndpoint } from '../../../utils/emasser/utilities';
 
 export default class EmasserGetWorkflowDefinitions extends Command {
-<<<<<<< HEAD
-  static usage = 'get workflow_definitions [options]'
-=======
   static usage = '<%= command.id %> [options]'
->>>>>>> d34168ff
 
   static description = 'View all workflow schemas available on the eMASS instance'
 
