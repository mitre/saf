import colorize from 'json-colorizer';
import {Command, Flags} from "@oclif/core"
import { ApiConnection } from "../../../utils/emasser/apiConnection"
import { CACApi } from '@mitre/emass_client';
import { CacResponseGet } from '@mitre/emass_client/dist/api';
import { outputFormat } from '../../../utils/emasser/outputFormatter';
import { outputError } from '../../../utils/emasser/outputError';
import { FlagOptions, getFlagsForEndpoint } from '../../../utils/emasser/utilities';

export default class EmasserGetCac extends Command {
<<<<<<< HEAD
  static usage = 'get cac [ARGUMENTS]'
=======
  static usage = '<%= command.id %> [ARGUMENTS]'
>>>>>>> d34168ff

  static description = 'View one or many Control Approval Chain (CAC) in a system specified system ID'

  static examples = ['<%= config.bin %> <%= command.id %> --systemId <value>']

  static flags = {
    help: Flags.help({char: 'h', description: 'Show emasser CLI help for the GET CAC endpoint'}),
    ...getFlagsForEndpoint(process.argv) as FlagOptions,
  }

  async run(): Promise<void> {
    const {flags} = await this.parse(EmasserGetCac)
    const apiCxn = new ApiConnection();
    const getCac = new CACApi(apiCxn.configuration, apiCxn.basePath, apiCxn.axiosInstances);
    
    // Order is important here
    getCac.getSystemCac(flags.systemId,flags.controlAcronyms).then((response: CacResponseGet) => {
      console.log(colorize(outputFormat(response)));
    }).catch((error:any) => console.error(colorize(outputError(error))));
  }
}<|MERGE_RESOLUTION|>--- conflicted
+++ resolved
@@ -8,11 +8,7 @@
 import { FlagOptions, getFlagsForEndpoint } from '../../../utils/emasser/utilities';
 
 export default class EmasserGetCac extends Command {
-<<<<<<< HEAD
-  static usage = 'get cac [ARGUMENTS]'
-=======
   static usage = '<%= command.id %> [ARGUMENTS]'
->>>>>>> d34168ff
 
   static description = 'View one or many Control Approval Chain (CAC) in a system specified system ID'
 
