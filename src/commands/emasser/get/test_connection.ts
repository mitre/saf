import colorize from 'json-colorizer';
import {Command, Flags} from "@oclif/core"
import { ApiConnection } from '../../../utils/emasser/apiConnection';
import { TestApi } from '@mitre/emass_client';
import { Test } from '@mitre/emass_client/dist/api';
import { outputFormat } from '../../../utils/emasser/outputFormatter';
import { outputError } from '../../../utils/emasser/outputError';

export default class EmasserGetTestConnection extends Command {
<<<<<<< HEAD
  static usage = 'get test_connection'
=======
  static usage = '<%= command.id %>'
>>>>>>> d34168ff

  static description = 'Test if eMASS url is set to a correct host'

  static examples = ['<%= config.bin %> <%= command.id %>']

  static flags = {
    help: Flags.help({char: 'h', description: 'Test connection to configured eMASS URL'}),
  }

  async run(): Promise<void> {
    const apiCxn = new ApiConnection();
    const getTestApi = new TestApi(apiCxn.configuration, apiCxn.basePath, apiCxn.axiosInstances);
    
    getTestApi.testConnection().then((response: Test) => {
      console.log(colorize(outputFormat(response)));
    }).catch((error:any) => console.error(colorize(outputError(error))));      
  }
}<|MERGE_RESOLUTION|>--- conflicted
+++ resolved
@@ -7,11 +7,7 @@
 import { outputError } from '../../../utils/emasser/outputError';
 
 export default class EmasserGetTestConnection extends Command {
-<<<<<<< HEAD
-  static usage = 'get test_connection'
-=======
   static usage = '<%= command.id %>'
->>>>>>> d34168ff
 
   static description = 'Test if eMASS url is set to a correct host'
 
