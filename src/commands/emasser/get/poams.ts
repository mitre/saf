--- conflicted
+++ resolved
@@ -13,17 +13,10 @@
 const endpoint = 'poams';
 
 export default class EmasserGetPoams extends Command {
-<<<<<<< HEAD
-  static usage = 'get poams [ARGUMENTS]'
-
-  static description = getDescriptionForEndpoint(process.argv, endpoint);
-
-=======
   static usage = '<%= command.id %> [ARGUMENTS]'
 
   static description = getDescriptionForEndpoint(process.argv, endpoint);
 
->>>>>>> d34168ff
   static examples = getExamplesForEndpoint(process.argv, endpoint); 
 
   static flags = {
