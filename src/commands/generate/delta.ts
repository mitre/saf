--- conflicted
+++ resolved
@@ -185,19 +185,6 @@
 
       if (flags.report) {
         logger.debug('Writing report markdown file')
-<<<<<<< HEAD
-        fs.writeFileSync(path.join(flags.report), updatedResult.markdown)
-      } else {
-        logger.error('Could not generate delta because one or more of the following variables were not satisfied:')
-
-        if (!existingProfile) {
-          logger.error('existingProfile')
-        }
-
-        if (!updatedXCCDF) {
-          logger.error('updatedXCCDF')
-        }
-=======
         fs.writeFileSync(path.join(markDownFile), updatedResult.markdown)
       }
     } else {
@@ -207,7 +194,6 @@
 
       if (!updatedXCCDF) {
         logger.error('ERROR: Could not generate delta because the updatedXCCDF variable was not satisfied.')
->>>>>>> 75b10243
       }
     }
   }
