import parser from 'fast-xml-parser'
import * as htmlparser from 'htmlparser2'
import _ from 'lodash'
import {InSpecControl} from '../types/inspec'
import {DecodedDescription} from '../types/xccdf'

<<<<<<< HEAD
export function wrap(s: string, lineLength = 80): string {
  return s.replace(new RegExp(`(?![^\n]{1,${lineLength}}$)([^\n]{1,${lineLength}})`, 'g'), '$1\n')
}
=======
const wrap = (s: string) => s.replace(
  /(?![^\n]{1,80}$)([^\n]{1,80})\s/g, '$1\n',
)
>>>>>>> 640cd8c5

const escapeQuotes = (s: string) => s.replace(/\\/g, '\\\\').replace(/'/g, "\\'") // Escape backslashes and quotes
const escapeDoubleQuotes = (s: string) => s.replace(/\\/g, '\\\\').replace(/"/g, '\\"') // Escape backslashes and double quotes
const wrapAndEscapeQuotes = (s: string, lineLength?: number) => escapeDoubleQuotes(wrap(s, lineLength)) // Escape backslashes and quotes, and wrap long lines

export function convertEncodedXmlIntoJson(
  encodedXml: string,
): any {
  return parser.parse(encodedXml, {
    ignoreAttributes: false,
    attributeNamePrefix: '@_',
  })
}

export function convertEncodedHTMLIntoJson(encodedHTML?: string): DecodedDescription {
  if (encodedHTML) {
    // Some STIGs regarding XSS put the < character inside of the description which breaks parsing
    const patchedHTML = encodedHTML.replace(/"&lt;"/g, '[[[REPLACE_LESS_THAN]]]')

    const xmlChunks: string[] = []
    const htmlParser = new htmlparser.Parser({
      ontext(text: string) {
        xmlChunks.push(text)
      },
    })
    htmlParser.write(patchedHTML)
    htmlParser.end()
    const converted = convertEncodedXmlIntoJson(xmlChunks.join(''))
    let cleaned: Record<string, string | boolean | undefined> = {}

    if (typeof converted.VulnDiscussion === 'object') { // Some STIGs have xml tags inside of the actual text which breaks processing, e.g U_ASD_STIG_V5R1_Manual-xccdf.xml and all Oracle Database STIGs
      let extractedVulnDescription = ''
      const remainingFields = _.omit(converted.VulnDiscussion, ['FalsePositives', 'FalseNegatives', 'Documentable', 'Mitigations', 'SeverityOverrideGuidance', 'PotentialImpacts', 'ThirdPartyTools', 'MitigationControl', 'Responsibility', 'IAControls'])
      Object.entries(remainingFields).forEach(([field, value]) => {
        extractedVulnDescription += `<${field}> ${value}`
      })
      cleaned = {
        VulnDiscussion: extractedVulnDescription.replace(/\[\[\[REPLACE_LESS_THAN]]]/, '"<"'),
      }
      Object.entries(converted.VulnDiscussion).forEach(([key, value]) => {
        if (typeof value === 'string') {
          cleaned[key] = (value as string).replace(/\[\[\[REPLACE_LESS_THAN]]]/, '"<"')
        } else {
          cleaned[key] = (value as boolean)
        }
      })
    } else {
      Object.entries(converted).forEach(([key, value]) => {
        if (typeof value === 'string') {
          cleaned[key] = (value as string).replace(/\[\[\[REPLACE_LESS_THAN]]]/, '"<"')
        } else {
          cleaned[key] = (value as boolean)
        }
      })
    }

    return cleaned
  }

  return {}
}

export function severityStringToImpact(string: string): number {
  if (string.match(/none|na|n\/a|not[\s()*_|]?applicable/i)?.length) {
    return 0.0
  }

  if (string.match(/low|cat(egory)?\s*(iii|3)/i)?.length) {
    return 0.3
  }

  if (string.match(/med(ium)?|cat(egory)?\s*(ii|2)/)?.length) {
    return 0.5
  }

  if (string.match(/high|cat(egory)?\s*(i|1)/)?.length) {
    return 0.7
  }

  if (string.match(/crit(ical)?|severe/)?.length) {
    return 1.0
  }

  throw new Error(`${string}' is not a valid severity value. It should be one of the approved keywords`)
}

export function impactNumberToSeverityString(impact: number): string {
  // Impact must be 0.0 - 1.0
  if (impact < 0.0 || impact > 1.0) {
    throw new Error('Impact cannot be less than 0.0 or greater than 1.0')
  } else {
    if (impact >= 0.9) {
      return 'critical'
    }

    if (impact >= 0.7) {
      return 'high'
    }

    if (impact >= 0.4) {
      return 'medium'
    }

    if (impact >= 0.1) {
      return 'low'
    }

    return 'none'
  }
}

export function inspecControlToRubyCode(control: InSpecControl, lineLength?: number): string {
  let result = '# encoding: UTF-8\n\n'

  result += `control "${control.id}" do\n`
  if (control.title) {
    result += `  title "${wrapAndEscapeQuotes(control.title, lineLength)}"\n`
  } else {
    console.error(`${control.id} does not have a title`)
  }

  if (control.desc) {
    result += `  desc "${wrapAndEscapeQuotes(control.desc, lineLength)}"\n`
  } else {
    console.error(`${control.id} does not have a desc`)
  }

  if (control.descs) {
    Object.entries(control.descs).forEach(([key, desc]) => {
      if (desc) {
        result += `  desc "${key}", "${wrapAndEscapeQuotes(desc, lineLength)}"\n`
      } else {
        console.error(`${control.id} does not have a desc for the value ${key}`)
      }
    })
  }

  if (control.impact) {
    result += `  impact ${control.impact}\n`
  } else {
    console.error(`${control.id} does not have an impact, please define impact within your mapping file or set tags.severity to set automatically`)
  }

  if (control.refs) {
    control.refs.forEach(ref => {
      result += `  ref '${escapeQuotes(ref)}'\n`
    })
  }

  Object.entries(control.tags).forEach(([tag, value]) => {
    if (value) {
      if (typeof value === 'object') {
        if (Array.isArray(value) && typeof value[0] === 'string') {
          result += `  tag ${tag}: ${JSON.stringify(value)}\n`
        } else {
          // Convert JSON Object to Ruby Hash
          const stringifiedObject = JSON.stringify(value, null, 2)
          .replace(/\n/g, '\n  ')
          .replace(/\{\n {6}/g, '{')
          .replace(/\[\n {8}/g, '[')
          .replace(/\n {6}\]/g, ']')
          .replace(/\n {4}\}/g, '}')
          .replace(/": \[/g, '" => [')
          result += `  tag ${tag}: ${stringifiedObject}\n`
        }
      } else if (typeof value === 'string') {
        result += `  tag ${tag}: "${wrapAndEscapeQuotes(value, lineLength)}"\n`
      }
    }
  })
  result += 'end'

  return result
}<|MERGE_RESOLUTION|>--- conflicted
+++ resolved
@@ -4,15 +4,9 @@
 import {InSpecControl} from '../types/inspec'
 import {DecodedDescription} from '../types/xccdf'
 
-<<<<<<< HEAD
 export function wrap(s: string, lineLength = 80): string {
   return s.replace(new RegExp(`(?![^\n]{1,${lineLength}}$)([^\n]{1,${lineLength}})`, 'g'), '$1\n')
 }
-=======
-const wrap = (s: string) => s.replace(
-  /(?![^\n]{1,80}$)([^\n]{1,80})\s/g, '$1\n',
-)
->>>>>>> 640cd8c5
 
 const escapeQuotes = (s: string) => s.replace(/\\/g, '\\\\').replace(/'/g, "\\'") // Escape backslashes and quotes
 const escapeDoubleQuotes = (s: string) => s.replace(/\\/g, '\\\\').replace(/"/g, '\\"') // Escape backslashes and double quotes
