# Security Automation Framework CLI

The MITRE Security Automation Framework (SAF) Command Line Interface (CLI) brings together applications, techniques, libraries, and tools developed by MITRE and the security community to streamline security automation for systems and DevOps pipelines

The SAF CLI is the successor to [Heimdall Tools](https://github.com/mitre/heimdall_tools) and [InSpec Tools](https://github.com/mitre/inspec_tools).

## Terminology:

- "[Heimdall](https://github.com/mitre/heimdall2)" - Our visualizer for all security result data
- "[Heimdall Data Format (HDF)](https://saf.mitre.org/#/normalize)" - Our common data format to preserve and transform security data

## Contents:

- [SAF CLI Installation](#installation)
  - [Via NPM](#installation-via-npm)
  - [Via Brew](#installation-via-brew)
  - [Via Docker](#installation-via-docker)
  - [Via Windows Installer](#installation-via-windows-installer)

* [SAF CLI Usage](#usage)
  * [Attest](#attest) - Create and Apply attestations in JSON, YAML, and XLSX format
  * [Convert](#convert) - Convert security results from all your security tools into a common data format
      * To HDF
        *  [AWS Security Hub to HDF](#asff-to-hdf)
        *  [Splunk to HDF](#splunk-to-hdf)
        *  [AWS Config to HDF](#aws-config-to-hdf)
        *  [Snyk to HDF](#snyk-to-hdf)
        *  [Twistlock to HDF](#twistlock-to-hdf)
        *  [Ion Channel to HDF](#ion-channel-2-hdf)
        *  [Trivy to HDF](#trivy-to-hdf)
        *  [Tenable Nessus to HDF](#tenable-nessus-to-hdf)
        *  [DBProtect to HDF](#dbprotect-to-hdf)
        *  [Netsparker to HDF](#netsparker-to-hdf)
        *  [Burp Suite to HDF](#burp-suite-to-hdf)
        *  [SonarQube to HDF](#sonarqube-to-hdf)
        *  [OWASP ZAP to HDF](#owasp-zap-to-hdf)
        *  [Prisma to HDF](#prisma-to-hdf)
        *  [Prowler to HDF](#prowler-to-hdf)
        *  [Fortify to HDF](#fortify-to-hdf)
        *  [JFrog Xray to HDF](#jfrog-xray-to-hdf)
        *  [Nikto to HDF](#nikto-to-hdf)
        *  [Sarif to HDF](#sarif-to-hdf)
        *  [Scoutsuite to HDF](#scoutsuite-to-hdf)
        *  [DISA XCCDF Results to HDF](#xccdf-results-to-hdf)
      * From HDF
        *  [HDF to AWS Security Hub](#hdf-to-asff)
        *  [HDF to Splunk](#hdf-to-splunk)
        *  [HDF to XCCDF](#hdf-to-xccdf)
        *  [HDF to CSV](#hdf-to-csv)
        *  [HDF to DISA Checklist](#hdf-to-checklist)
  * [View](#view) - Identify overall security status and deep-dive to solve specific security defects
  * [Validate](#validate) - Verify pipeline thresholds
  * [Generate](#generate) - Generate InSpec validation code, set pipeline thresholds, and generate options to support other saf commands.
  * Scan - Visit https://saf.mitre.org/#/validate to explore and run inspec profiles
  * Harden - Visit https://saf.mitre.org/#/harden to explore and run hardening scripts

## Installation

#### Installation via NPM

The SAF CLI can be installed and kept up to date using `npm`, which is included with most versions of [NodeJS](https://nodejs.org/en/).

```bash
npm install -g @mitre/saf
```


#### Update via NPM

To update the SAF CLI with `npm`:

```bash
npm update -g @mitre/saf
```

---


#### Installation via Brew

The SAF CLI can be installed and kept up to date using `brew`.

```
brew install mitre/saf/saf-cli
```


#### Update via Brew

To update the SAF CLI with `brew`:

```
brew upgrade mitre/saf/saf-cli
```

---


#### Installation via Docker

**On Linux and Mac:**

```
docker run -it -v$(pwd):/share mitre/saf
```

**On Windows:**

```
docker run -it -v%cd%:/share mitre/saf
```



#### Update via Docker

To update the SAF CLI with `docker`:

```bash
docker pull mitre/saf:latest
```

---

#### Installation via Windows Installer

To install the latest release of the SAF CLI on Windows, download and run the most recent installer for your system architecture from the [Releases](https://github.com/mitre/saf/releases) page.

#### Update via Windows Installer

To update the SAF CLI on Windows, uninstall any existing version from your system and then download and run the most recent installer for your system architecture from the [Releases](https://github.com/mitre/saf/releases) page.

## Usage
---

### Attest

Attesting to 'Not Reviewed' controls can be done with the `saf attest` commands. `saf attest create` lets you create attestation files and `saf attest apply` lets you apply attestation files

#### Create Attestations
```
attest create              Create attestation files for use with `saf attest apply`

  FLAGS
    -h, --help             Show CLI help.
    -i, --input=<value>    (optional) An input HDF file used to search for controls
    -o, --output=<value>   (required) The output filename
    -t, --format=<option>  [default: json] (optional) The output file type
                           <options: json|xlsx|yml|yaml>
```

#### Apply Attestations
```
attest apply              Apply one or more attestation files to one or more HDF results sets

  FLAGS
    -h, --help              Show CLI help.
    -i, --input=<value>...  (required) Your input HDF and Attestation file(s)
    -o, --output=<value>    (required) Output file or folder (for multiple executions)
```

### Convert

Translating your data to and from Heimdall Data Format (HDF) is done using the `saf convert` command.

Want to Recommend or Help Develop a Converter? See [the wiki](https://github.com/mitre/saf/wiki/How-to-recommend-development-of-a-mapper) on how to get started.


### From HDF


##### HDF to ASFF

Note: Uploading findings into AWS Security hub requires configuration of the AWS CLI, see [the AWS documentation](https://docs.aws.amazon.com/cli/latest/userguide/cli-chap-configure.html) or configuration of environment variables via Docker.

```
convert hdf2asff              Translate a Heimdall Data Format JSON file into
                              AWS Security Findings Format JSON file(s) and/or
                              upload to AWS Security Hub
  USAGE
    $ saf convert hdf2asff -a <account-id> -r <region> -i <hdf-scan-results-json> -t <target> [-h] [-R] (-u [-I -C <certificate>] | [-o <asff-output-folder>])

  FLAGS
    -C, --certificate=<certificate>           Trusted signing certificate file
    -I, --insecure                            Disable SSL verification, this is insecure.
    -R, --specifyRegionAttribute              Manually specify the top-level `Region` attribute - SecurityHub
                                              populates this attribute automatically and prohibits one from
                                              updating it using `BatchImportFindings` or `BatchUpdateFindings`
    -a, --accountId=<account-id>              (required) AWS Account ID
    -h, --help                                Show CLI help.
    -i, --input=<hdf-scan-results-json>       (required) Input HDF JSON File
    -o, --output=<asff-output-folder>         Output ASFF JSON Folder
    -r, --region=<region>          (required) SecurityHub Region
    -t, --target=<target>          (required) Unique name for target to track findings across time
    -u, --upload                  Upload findings to AWS Security Hub
  EXAMPLES
    $ saf convert hdf2asff -i rhel7-scan_02032022A.json -a 123456789 -r us-east-1 -t rhel7_example_host -o rhel7.asff
    $ saf convert hdf2asff -i rds_mysql_i123456789scan_03042022A.json -a 987654321 -r us-west-1 -t Instance_i123456789 -u
    $ saf convert hdf2asff -i snyk_acme_project5_hdf_04052022A.json -a 2143658798 -r us-east-1 -t acme_project5 -o snyk_acme_project5 -u
```

#### HDF to Splunk

**Notice**: HDF to Splunk requires configuration on the Splunk server. See [Splunk Configuration](https://github.com/mitre/saf/wiki/Splunk-Configuration).

```
convert hdf2splunk            Translate and upload a Heimdall Data Format JSON file into a Splunk server

<<<<<<< HEAD
  USAGE
    $ saf convert hdf2splunk -i <hdf-scan-results-json> -H <host> -I <index> [-h] [-P <port>] [-s http|https] [-u <username> | -t <token>] [-p <password>] [-L info|warn|debug|verbose]

  FLAGS
    -H, --host=<host>                       (required) Splunk Hostname or IP
    -I, --index=<index>                     (required) Splunk index to import HDF data into
    -L, --logLevel=<option>                 [default: info]
                                            <options: info|warn|debug|verbose>
    -P, --port=<port>                       [default: 8089] Splunk management port (also known as the Universal Forwarder port)
    -h, --help                              Show CLI help.
    -i, --input=<hdf-scan-results-json>     (required) Input HDF file
    -p, --password=<password>               Your Splunk password
    -s, --scheme=<option>                   [default: https] HTTP Scheme used for communication with splunk
                                            <options: http|https>
    -t, --token=<token>                     Your Splunk API Token
    -u, --username=<username>               Your Splunk username

  EXAMPLES
    $ saf convert hdf2splunk -i rhel7-results.json -H 127.0.0.1 -u admin -p Valid_password! -I hdf
    $ saf convert hdf2splunk -i rhel7-results.json -H 127.0.0.1 -t your.splunk.token -I hdf
```

=======
>>>>>>> c2114fa0
HDF Splunk Schema documentation: https://github.com/mitre/heimdall2/blob/master/libs/hdf-converters/src/converters-from-hdf/splunk/Schemas.md#schemas
##### Previewing HDF Data Within Splunk:
A full raw search query:
```sql
index="<<YOUR INDEX>>" meta.subtype=control | stats  values(meta.filename) values(meta.filetype) list(meta.profile_sha256) values(meta.hdf_splunk_schema) first(meta.status)  list(meta.status)  list(meta.is_baseline) values(title) last(code) list(code) values(desc) values(descriptions.*)  values(id) values(impact) list(refs{}.*) list(results{}.*) list(source_location{}.*) values(tags.*)  by meta.guid id
| join  meta.guid
    [search index="<<YOUR INDEX>>"  meta.subtype=header | stats values(meta.filename) values(meta.filetype) values(meta.hdf_splunk_schema) list(statistics.duration)  list(platform.*) list(version)  by meta.guid]
| join meta.guid
    [search index="<<YOUR INDEX>>"  meta.subtype=profile | stats values(meta.filename) values(meta.filetype) values(meta.hdf_splunk_schema) list(meta.profile_sha256) list(meta.is_baseline)  last(summary) list(summary) list(sha256) list(supports{}.*) last(name) list(name) list(copyright) list(maintainer) list(copyright_email) last(version) list(version) list(license) list(title) list(parent_profile) list(depends{}.*) list(controls{}.*) list(attributes{}.*) list(status) by meta.guid]

```
A formatted table search query:
```sql
index="<<YOUR INDEX>>" meta.subtype=control | stats  values(meta.filename) values(meta.filetype) list(meta.profile_sha256) values(meta.hdf_splunk_schema) first(meta.status)  list(meta.status)  list(meta.is_baseline) values(title) last(code) list(code) values(desc) values(descriptions.*)  values(id) values(impact) list(refs{}.*) list(results{}.*) list(source_location{}.*) values(tags.*)  by meta.guid id
| join  meta.guid
    [search index="<<YOUR INDEX>>"  meta.subtype=header | stats values(meta.filename) values(meta.filetype) values(meta.hdf_splunk_schema) list(statistics.duration)  list(platform.*) list(version)  by meta.guid]
| join meta.guid
    [search index="<<YOUR INDEX>>"  meta.subtype=profile | stats values(meta.filename) values(meta.filetype) values(meta.hdf_splunk_schema) list(meta.profile_sha256) list(meta.is_baseline)  last(summary) list(summary) list(sha256) list(supports{}.*) last(name) list(name) list(copyright) list(maintainer) list(copyright_email) last(version) list(version) list(license) list(title) list(parent_profile) list(depends{}.*) list(controls{}.*) list(attributes{}.*) list(status) by meta.guid]
| rename values(meta.filename) AS "Results Set", values(meta.filetype) AS "Scan Type", list(statistics.duration) AS "Scan Duration", first(meta.status) AS "Control Status", list(results{}.status) AS "Test(s) Status", id AS "ID", values(title) AS "Title", values(desc) AS "Description", values(impact) AS "Impact", last(code) AS Code, values(descriptions.check) AS "Check", values(descriptions.fix) AS "Fix", values(tags.cci{}) AS "CCI IDs", list(results{}.code_desc) AS "Results Description",  list(results{}.skip_message) AS "Results Skip Message (if applicable)", values(tags.nist{}) AS "NIST SP 800-53 Controls", last(name) AS "Scan (Profile) Name", last(summary) AS "Scan (Profile) Summary", last(version) AS "Scan (Profile) Version"
| table meta.guid "Results Set" "Scan Type" "Scan (Profile) Name" ID "NIST SP 800-53 Controls" Title "Control Status" "Test(s) Status" "Results Description" "Results Skip Message (if applicable)"  Description Impact Severity  Check Fix "CCI IDs" Code "Scan Duration" "Scan (Profile) Summary" "Scan (Profile) Version"
```

#### HDF to XCCDF
```
convert hdf2xccdf             Translate an HDF file into an XCCDF XML

  USAGE
    $ saf convert hdf2xccdf -i <hdf-scan-results-json> -o <output-xccdf-xml> [-h]

  FLAGS
    -h, --help                              Show CLI help.
    -i, --input=<hdf-scan-results-json>     (required) Input HDF file
    -o, --output=<output-xccdf-xml>         (required) Output XCCDF XML File

  EXAMPLES
    $ saf convert hdf2xccdf -i hdf_input.json -o xccdf-results.xml
```

#### HDF to XCCDF
```
Translate an HDF file into an XCCDF XML

FLAGS
  -h, --help            Show CLI help.
  -i, --input=<value>   (required) Input HDF file
  -o, --output=<value>  (required) Output XCCDF file

EXAMPLES
  $ saf convert hdf2xccdf -i hdf_input.json -o xccdf-results.xml
```

##### HDF to Checklist
```
convert hdf2ckl               Translate a Heimdall Data Format JSON file into a
                              DISA checklist file

  USAGE
    $ saf convert hdf2ckl -i <hdf-scan-results-json> -o <output-ckl> [-h] [-m <metadata>] [-H <hostname>] [-F <fqdn>] [-M <mac-address>] [-I <ip-address>]

  FLAGS
    -F, --fqdn=<fqdn>                       FQDN for CKL metadata
    -H, --hostname=<hostname>               Hostname for CKL metadata
    -I, --ip=<ip-address>                   IP address for CKL metadata
    -M, --mac=<mac-address>                 MAC address for CKL metadata
    -h, --help                              Show CLI help.
    -i, --input=<hdf-scan-results-json>     (required) Input HDF file
    -m, --metadata=<metadata>               Metadata JSON file, generate one with "saf generate ckl_metadata"
    -o, --output=<output-ckl>               (required) Output CKL file

  EXAMPLES
    $ saf convert hdf2ckl -i rhel7-results.json -o rhel7.ckl --fqdn reverseproxy.example.org --hostname reverseproxy --ip 10.0.0.3 --mac 12:34:56:78:90
```

##### HDF to CSV
```
convert hdf2csv               Translate a Heimdall Data Format JSON file into a
                              Comma Separated Values (CSV) file

  USAGE
    $ saf convert hdf2csv -i <hdf-scan-results-json> -o <output-csv> [-h] [-f <csv-fields>] [-t]

  FLAGS
    -f, --fields=<csv-fields>               [default: All Fields] Fields to include in output CSV, separated by commas
    -h, --help                              Show CLI help.
    -i, --input=<hdf-scan-results-json>     (required) Input HDF file
    -o, --output=<output-csv>               (required) Output CSV file
    -t, --noTruncate                        Don't truncate fields longer than 32,767 characters (the cell limit in Excel)

  EXAMPLES
    $ saf convert hdf2csv -i rhel7-results.json -o rhel7.csv --fields "Results Set,Status,ID,Title,Severity"
```

##### HDF to Condensed JSON
```
convert hdf2condensed         Condensed format used by some community members
                              to pre-process data for elasticsearch and custom dashboards

  USAGE
    $ saf convert hdf2condensed -i <hdf-scan-results-json> -o <condensed-json> [-h]

  FLAGS
    -h, --help            Show CLI help.
    -i, --input=<hdf-scan-results-json>     (required) Input HDF file
    -o, --output=<condensed-json>           (required) Output condensed JSON file

  EXAMPLES
    $ saf convert hdf2condensed -i rhel7-results.json -o rhel7-condensed.json
```




&nbsp;

---

### To HDF

##### ASFF to HDF

Output|Use|Command
---|---|---
ASFF json|All the findings that will be fed into the mapper|aws securityhub get-findings > asff.json
AWS SecurityHub enabled standards json|Get all the enabled standards so you can get their identifiers|aws securityhub get-enabled-standards > asff_standards.json
AWS SecurityHub standard controls json|Get all the controls for a standard that will be fed into the mapper|aws securityhub describe-standards-controls --standards-subscription-arn "arn:aws:securityhub:us-east-1:123456789123:subscription/cis-aws-foundations-benchmark/v/1.2.0" > asff_cis_standard.json


```
convert asff2hdf              Translate a AWS Security Finding Format JSON into a
                              Heimdall Data Format JSON file(s)
  USAGE
    $ saf convert asff2hdf -o <hdf-output-folder> [-h] (-i <asff-json> [--securityhub <standard-json>]... | -a -r <region> [-I | -C <certificate>] [-t <target>]) [-L info|warn|debug|verbose]

  FLAGS
    -C, --certificate=<certificate>       Trusted signing certificate file
    -I, --insecure                        Disable SSL verification, this is insecure.
    -L, --logLevel=<option>               [default: info]
                                          <options: info|warn|debug|verbose>
    -a, --aws                             Pull findings from AWS Security Hub
    -h, --help                            Show CLI help.
    -i, --input=<asff-json>               Input ASFF JSON file
    -o, --output=<hdf-output-folder>      (required) Output HDF JSON folder
    -r, --region=<region>                 Security Hub region to pull findings from
    -t, --target=<target>...              Target ID(s) to pull from Security Hub (maximum 10), leave blank for non-HDF findings
    --securityhub=<standard-json>...      Additional input files to provide context that an ASFF file needs
                                          such as the CIS AWS Foundations or AWS Foundational Security Best
                                          Practices documents (in ASFF compliant JSON form)

  EXAMPLES
    $ saf convert asff2hdf -i asff-findings.json -o output-folder-name
    $ saf convert asff2hdf -i asff-findings.json --securityhub <standard-1-json> ... --securityhub <standard-n-json> -o output-folder-name
    $ saf convert asff2hdf --aws -o out -r us-west-2 --target rhel7
```


##### AWS Config to HDF

Note: Pulling AWS Config results data requires configuration of the AWS CLI, see [the AWS documentation](https://docs.aws.amazon.com/cli/latest/userguide/cli-chap-configure.html) or configuration of environment variables via Docker.

```
convert aws_config2hdf        Pull Configuration findings from AWS Config and convert
                              into a Heimdall Data Format JSON file
  USAGE
    $ saf convert aws_config2hdf -r <region> -o <hdf-scan-results-json> [-h] [-a <access-key-id>] [-s <secret-access-key>] [-t <session-token>] [-i]

  FLAGS
    -a, --accessKeyId=<access-key-id>           Access key ID
    -h, --help                                  Show CLI help.
    -i, --insecure                              Disable SSL verification, this is insecure.
    -o, --output=<hdf-scan-results-json>        (required) Output HDF JSON File
    -r, --region=<region>                       (required) Region to pull findings from
    -s, --secretAccessKey=<secret-access-key>   Secret access key
    -t, --sessionToken=<session-token>          Session token

  EXAMPLES
    $ saf convert aws_config2hdf -a ABCDEFGHIJKLMNOPQRSTUV -s +4NOT39A48REAL93SECRET934 -r us-east-1 -o output-hdf-name.json
```


##### Burp Suite to HDF
```
convert burpsuite2hdf         Translate a BurpSuite Pro XML file into a Heimdall
                              Data Format JSON file
  USAGE
    $ saf convert burpsuite2hdf -i <burpsuite-xml> -o <hdf-scan-results-json> [-h]

  FLAGS
    -h, --help                              Show CLI help.
    -i, --input=<burpsuite-xml>             (required) Input Burpsuite Pro XML File
    -o, --output=<hdf-scan-results-json>    (required) Output HDF JSON File

  EXAMPLES
    $ saf convert burpsuite2hdf -i burpsuite_results.xml -o output-hdf-name.json
```

##### CKL to POA&M

Note: The included CCI to NIST Mappings are the extracted from NIST.gov, for mappings specific to eMASS use [this](https://github.com/mitre/ckl2POAM/blob/main/resources/cci2nist.json) file instead).

```
convert ckl2POAM              Translate DISA Checklist CKL file(s) to POA&M files

  USAGE
    $ saf convert ckl2POAM -i <disa-checklist> -o <poam-output-folder> [-h] [-O <office/org>] [-d <device-name>] [-s <num-rows>]

  FLAGS
    -O, --officeOrg=<office/org>          Default value for Office/org (prompts for each file if not set)
    -d, --deviceName=<device-name>        Name of target device (prompts for each file if not set)
    -h, --help                            Show CLI help.
    -i, --input=<disa-checklist>...       (required) Path to the DISA Checklist File(s)
    -o, --output=<poam-output-folder>     (required) Path to output PO&M File(s)
    -s, --rowsToSkip=<num-rows>           [default: 4] Rows to leave between POA&M Items for milestones

  ALIASES
    $ saf convert ckl2poam

  EXAMPLES
    $ saf convert ckl2POAM -i checklist_file.ckl -o output-folder -d abcdefg -s 2
```

##### DBProtect to HDF
```
convert dbprotect2hdf         Translate a DBProtect report in "Check Results
                              Details" XML format into a Heimdall Data Format JSON file
  USAGE
    $ saf convert dbprotect2hdf -i <dbprotect-xml> -o <hdf-scan-results-json> [-h]

  FLAGS
    -h, --help                            Show CLI help.
    -i, --input=<dbprotect-xml>           (required) 'Check Results Details' XML File
    -o, --output=<hdf-scan-results-json>  (required) Output HDF JSON File

  EXAMPLES
    $ saf convert dbprotect2hdf -i check_results_details_report.xml -o output-hdf-name.json
```

##### Fortify to HDF
```
convert fortify2hdf           Translate a Fortify results FVDL file into a Heimdall
                              Data Format JSON file; The FVDL file is an XML that can be
                              extracted from the Fortify FPR project file using standard
                              file compression tools
  USAGE
    $ saf convert fortify2hdf -i <fortify-fvdl> -o <hdf-scan-results-json> [-h]

  FLAGS
    -h, --help                            Show CLI help.
    -i, --input=<fortify-fvdl>            (required) Input FVDL File
    -o, --output=<hdf-scan-results-json>  (required) Output HDF JSON File

  EXAMPLES
    $ saf convert fortify2hdf -i audit.fvdl -o output-hdf-name.json
```

##### Ion Channel 2 HDF
```
convert ionchannel2hdf        Pull and translate SBOM data from Ion Channel
                              into Heimdall Data Format
  USAGE
    $ saf convert ionchannel2hdf -o <hdf-output-folder> [-h] (-i <ionchannel-json> | -a <api-key> -t <team-name> [--raw ] [-p <project>] [-A ]) [-L info|warn|debug|verbose]

  FLAGS
    -A, --allProjects                   Pull all projects available within your team
    -L, --logLevel=<option>             [default: info]
                                        <options: info|warn|debug|verbose>
    -a, --apiKey=<api-key>              API Key from Ion Channel user settings
    -h, --help                          Show CLI help.
    -i, --input=<ionchannel-json>...    Input IonChannel JSON file
    -o, --output=<hdf-output-folder>    (required) Output JSON folder
    -p, --project=<project>...          The name of the project(s) you would like to pull
    -t, --teamName=<team-name>          Your team name that contains the project(s) you would like to pull data from
    --raw                               Output Ion Channel raw data
```

##### JFrog Xray to HDF
```
convert jfrog_xray2hdf        Translate a JFrog Xray results JSON file into a
                              Heimdall Data Format JSON file
  USAGE
    $ saf convert jfrog_xray2hdf -i <jfrog-xray-json> -o <hdf-scan-results-json> [-h]

  FLAGS
    -h, --help                            Show CLI help.
    -i, --input=<jfrog-xray-json>         (required) Input JFrog JSON File
    -o, --output=<hdf-scan-results-json>  (required) Output HDF JSON File

  EXAMPLES
    $ saf convert jfrog_xray2hdf -i xray_results.json -o output-hdf-name.json
```

##### Tenable Nessus to HDF
```
convert nessus2hdf            Translate a Nessus XML results file into a Heimdall
                              Data Format JSON file. The current iteration maps all
                              plugin families except for 'Policy Compliance'
                              A separate HDF JSON is generated for each host reported in the Nessus Report.
  USAGE
    $ saf convert nessus2hdf -i <nessus-xml> -o <hdf-scan-results-json> [-h]

  FLAGS
    -h, --help                            Show CLI help.
    -i, --input=<nessus-xml>              (required) Input Nessus XML File
    -o, --output=<hdf-scan-results-json>  (required) Output HDF JSON File

  EXAMPLES
    $ saf convert nessus2hdf -i nessus_results.xml -o output-hdf-name.json
```

##### Netsparker to HDF
```
convert netsparker2hdf        Translate a Netsparker XML results file into a
                              Heimdall Data Format JSON file. The current
                              iteration only works with Netsparker Enterprise
                              Vulnerabilities Scan.
  USAGE
    $ saf convert netsparker2hdf -i <netsparker-xml> -o <hdf-scan-results-json> [-h]

  FLAGS
    -h, --help                            Show CLI help.
    -i, --input=<netsparker-xml>          (required) Input Netsparker XML File
    -o, --output=<hdf-scan-results-json>  (required) Output HDF JSON File

  EXAMPLES
    $ saf convert netsparker2hdf -i netsparker_results.xml -o output-hdf-name.json
```

##### Nikto to HDF
```
convert nikto2hdf             Translate a Nikto results JSON file into a Heimdall
                              Data Format JSON file.
                              Note: Currently this mapper only supports single
                              target Nikto Scans
  USAGE
    $ saf convert nikto2hdf -i <nikto-json> -o <hdf-scan-results-json> [-h]

  FLAGS
    -h, --help                            Show CLI help.
    -i, --input=<nikto-json>              (required) Input Niktop Results JSON File
    -o, --output=<hdf-scan-results-json>  (required) Output HDF JSON File

  EXAMPLES
    $ saf convert nikto2hdf -i nikto-results.json -o output-hdf-name.json
```

##### Prisma to HDF
```
convert prisma2hdf            Translate a Prisma Cloud Scan Report CSV file into
                              Heimdall Data Format JSON files
  USAGE
    $ saf convert prisma2hdf -i <prisma-cloud-csv> -o <hdf-output-folder> [-h]

  FLAGS
    -h, --help                        Show CLI help.
    -i, --input=<prisma-cloud-csv>    (required) Prisma Cloud Scan Report CSV
    -o, --output=<hdf-output-folder>  (required) Output HDF JSON file

  EXAMPLES
    $ saf convert prisma2hdf -i prismacloud-report.csv -o output-hdf-name.json
```

##### Prowler to HDF
```
convert prowler2hdf           Translate a Prowler-derived AWS Security Finding
                              Format results from JSONL
                              into a Heimdall Data Format JSON file
  USAGE
    $ saf convert prowler2hdf -i <prowler-finding-json> -o <hdf-output-folder> [-h]

  FLAGS
    -h, --help                            Show CLI help.
    -i, --input=<prowler-finding-json>    (required) Input Prowler ASFF JSON File
    -o, --output=<hdf-output-folder>      (required) Output HDF JSON Folder

  EXAMPLES
    $ saf convert prowler2hdf -i prowler-asff.json -o output-folder
```

##### Sarif to HDF
```
convert sarif2hdf             Translate a SARIF JSON file into a Heimdall Data
                              Format JSON file
  USAGE
    $ saf convert sarif2hdf -i <sarif-json> -o <hdf-scan-results-json> [-h]

  FLAGS
    -h, --help                            Show CLI help.
    -i, --input=<sarif-json>              (required) Input SARIF JSON File
    -o, --output=<hdf-scan-results-json>  (required) Output HDF JSON File

  DESCRIPTION
    SARIF level to HDF impact Mapping:
    SARIF level error -> HDF impact 0.7
    SARIF level warning -> HDF impact 0.5
    SARIF level note -> HDF impact 0.3
    SARIF level none -> HDF impact 0.1
    SARIF level not provided -> HDF impact 0.1 as default

  EXAMPLES
    $ saf convert sarif2hdf -i sarif-results.json -o output-hdf-name.json
```

##### Scoutsuite to HDF
```
convert scoutsuite2hdf        Translate a ScoutSuite results from a Javascript
                              object into a Heimdall Data Format JSON file

                              Note: Currently this mapper only supports AWS
  USAGE
    $ saf convert scoutsuite2hdf -i <scoutsuite-results-js> -o <hdf-scan-results-json> [-h]

  FLAGS
    -h, --help                            Show CLI help.
    -i, --input=<scoutsuite-results-js>   (required) Input ScoutSuite Results JS File
    -o, --output=<hdf-scan-results-json>  (required) Output HDF JSON File

  EXAMPLES
    $ saf convert scoutsuite2hdf -i scoutsuite-results.js -o output-hdf-name.json
```

##### Snyk to HDF
```
convert snyk2hdf              Translate a Snyk results JSON file into a Heimdall
                              Data Format JSON file
                              A separate HDF JSON is generated for each project
                              reported in the Snyk Report
  USAGE
    $ saf convert snyk2hdf -i <snyk-json> -o <hdf-scan-results-json> [-h]

  FLAGS
    -h, --help                            Show CLI help.
    -i, --input=<snyk-json>               (required) Input Snyk Results JSON File
    -o, --output=<hdf-scan-results-json>  (required) Output HDF JSON File

  EXAMPLES
    $ saf convert snyk2hdf -i snyk_results.json -o output-file-prefix
```

##### SonarQube to HDF
```
convert sonarqube2hdf         Pull SonarQube vulnerabilities for the specified
                              project name and optional branch or pull/merge
                              request ID name from an API and convert into a
                              Heimdall Data Format JSON file
  USAGE
    $ saf convert sonarqube2hdf -n <sonar-project-key> -u <http://your.sonar.instance:9000> -a <your-sonar-api-key> [ -b <target-branch> | -p <pull-request-id> ] -o <hdf-scan-results-json>

  FLAGS
    -a, --auth=<your-sonar-api-key>               (required) SonarQube API Key
    -b, --branch=<target-branch>                  Requires Sonarqube Developer Edition or above
    -h, --help                                    Show CLI help.
    -n, --projectKey=<sonar-project-key>          (required) SonarQube Project Key
    -o, --output=<hdf-scan-results-json>          (required) Output HDF JSON File
    -p, --pullRequestID=<pull-request-id>         Requires Sonarqube Developer Edition or above
    -u, --url=<http://your.sonar.instance:9000>   (required) SonarQube Base URL (excluding '/api')

  EXAMPLES
    $ saf convert sonarqube2hdf -n sonar_project_key -u http://sonar:9000 --auth abcdefg -p 123 -o scan_results.json
```

##### Splunk to HDF
```
convert splunk2hdf            Pull HDF data from your Splunk instance back into an HDF file

  USAGE
    $ saf splunk2hdf -H <host> -I <index> [-h] [-P <port>] [-s http|https] (-u <username> -p <password> | -t <token>) [-L info|warn|debug|verbose] [-i <filename/GUID> -o <hdf-output-folder>]

  FLAGS
    -H, --host=<host>                   (required) Splunk Hostname or IP
    -I, --index=<index>                 (required) Splunk index to query HDF data from
    -L, --logLevel=<option>             [default: info]
                                        <options: info|warn|debug|verbose>
    -P, --port=<port>                   [default: 8089] Splunk management port (also known as the Universal Forwarder port)
    -h, --help                          Show CLI help.
    -i, --input=<filename/GUID>...      GUID(s) or Filename(s) from Splunk of files to convert
    -o, --output=<hdf-output-folder>    Output HDF JSON Folder
    -p, --password=<password>           Your Splunk password
    -s, --scheme=<option>               [default: https] HTTP Scheme used for communication with splunk
                                        <options: http|https>
    -t, --token=<token>                 Your Splunk API Token
    -u, --username=<username>           Your Splunk username

  EXAMPLES
    $ saf convert splunk2hdf -H 127.0.0.1 -u admin -p Valid_password! -I hdf -i some-file-in-your-splunk-instance.json -i yBNxQsE1mi4f3mkjtpap5YxNTttpeG -o output-folder
```

##### Trivy to HDF
```
convert trivy2hdf             Translate a Trivy-derived AWS Security Finding
                              Format results from JSONL
                              into a Heimdall Data Format JSON file
  USAGE
    $ saf convert trivy2hdf -i <trivy-finding-json> -o <hdf-output-folder>

  FLAGS
    -h, --help                        Show CLI help.
    -i, --input=<trivy-finding-json>  (required) Input Trivy ASFF JSON File
    -o, --output=<hdf-output-folder>  (required) Output HDF JSON Folder

  DESCRIPTION
    Note: Currently this mapper only supports the results of Trivy's `image`
    subcommand (featuring the CVE findings) while using the ASFF template format
    (which comes bundled with the repo).  An example call to Trivy to get this
    type of file looks as follows:
    AWS_REGION=us-east-1 AWS_ACCOUNT_ID=123456789012 trivy image --no-progress --format template --template "@/absolute_path_to/git_clone_of/trivy/contrib/asff.tpl" -o trivy_asff.json golang:1.12-alpine

  EXAMPLES
    $ saf convert trivy2hdf -i trivy-asff.json -o output-folder
```

##### Twistlock to HDF
```
convert twistlock2hdf         Translate a Twistlock CLI output file into an HDF results set

  USAGE
    $ saf convert twistlock2hdf -i <twistlock-json> -o <hdf-scan-results-json>

  FLAGS
    -h, --help                            Show CLI help.
    -i, --input=<twistlock-json>          (required) Input Twistlock file
    -o, --output=<hdf-scan-results-json>  (required) Output HDF JSON File

  EXAMPLES
    $ saf convert twistlock2hdf -i twistlock.json -o output-hdf-name.json
```

##### XCCDF Results to HDF
NOTE: `xccdf_results2hdf` only supports native OpenSCAP output and SCC output.
```
convert xccdf_results2hdf     Translate a SCAP client XCCDF-Results XML report
                              to a Heimdall Data Format JSON file
  USAGE
    $ saf convert xccdf_results2hdf -i <xccdf-results-xml> -o <hdf-scan-results-json> [-h]

  FLAGS
    -h, --help            Show CLI help.
    -i, --input=<xccdf-results-xml>       (required) Input XCCDF Results XML File
    -o, --output=<hdf-scan-results-json>  (required) Output HDF JSON File

  EXAMPLES
    $ saf convert xccdf_results2hdf -i results-xccdf.xml -o output-hdf-name.json
```

##### OWASP ZAP to HDF
```
convert zap2hdf               Translate a OWASP ZAP results JSON to a Heimdall Data Format JSON file

  USAGE
    $ saf convert zap2hdf -i <zap-json> -n <target-site-name> -o <hdf-scan-results-json> [-h]

  FLAGS
    -h, --help                            Show CLI help.
    -i, --input=<zap-json>                (required) Input OWASP Zap Results JSON File
    -n, --name=<target-site-name>         (required) Target Site Name
    -o, --output=<hdf-scan-results-json>  (required) Output HDF JSON File

  EXAMPLES
    $ saf convert zap2hdf -i zap_results.json -n mitre.org -o scan_results.json
```

---

### View

#### Heimdall

You can start a local Heimdall Lite instance to visualize your findings with the SAF CLI. To start an instance use the `saf view heimdall` command:

```
view heimdall                 Run an instance of Heimdall Lite to
                              visualize your data
  USAGE
    $ saf view heimdall [-h] [-p <port>] [-f <file>] [-n]

  FLAGS
    -f, --files=<file>...   File(s) to display in Heimdall
    -h, --help              Show CLI help.
    -n, --noOpenBrowser     Don't open the default browser automatically
    -p, --port=<port>       [default: 3000] Port To Expose Heimdall On (Default 3000)

  ALIASES
    $ saf heimdall

  EXAMPLES
    $ saf view heimdall -p 8080
```

#### Summary

To get a quick compliance summary from an HDF file (grouped by profile name) use the `saf view summary` command:

```
view summary                  Get a quick compliance overview of an HDF file

  USAGE
    $ saf view summary -i <hdf-file> [-h] [-j] [-o <output>]

  FLAGS
    -h, --help                  Show CLI help.
    -i, --input=<hdf-file>...   (required) Input HDF files
    -j, --json                  Output results as JSON
    -o, --output=<output>

  ALIASES
    $ saf summary

  EXAMPLES
    $ saf view summary -i rhel7-results.json
    $ saf view summary -i rhel7-host1-results.json nginx-host1-results.json mysql-host1-results.json
```

---

### Validate

#### Thresholds

See the wiki for more information on [template files](https://github.com/mitre/saf/wiki/Validation-with-Thresholds).

```
validate threshold            Validate the compliance and status counts of an HDF file

  USAGE
    $ saf validate threshold -i <hdf-json> [-h] [-T <flattened-threshold-json> | -F <template-file>]

  FLAGS
    -F, --templateFile=<template-file>                Expected data template, generate one with "saf generate threshold"
    -T, --templateInline=<flattened-threshold-json>   Flattened JSON containing your validation thresholds
                                                      (Intended for backwards compatibility with InSpec Tools)
    -h, --help                                        Show CLI help.
    -i, --input=<hdf-json>                            (required) Input HDF JSON File

  EXAMPLES
    $ saf validate threshold -i rhel7-results.json -F output.yaml
```


---

### Generate

#### Delta

```
Update an existing InSpec profile in-place with new XCCDF metadata

FLAGS
  -C, --useCISId            Use CIS Rule IDs for control IDs (ex. C-1.1.1.1)
  -L, --logLevel=<option>   [default: info]
                            <options: info|warn|debug|verbose>
  -S, --useStigID           Use STIG IDs for control IDs (ex. RHEL-07-010020, also known as Version)
  -g, --useGroupID          Use Group ID for control IDs (ex. 'V-XXXXX')
  -h, --help                Show CLI help.
  -i, --input=<value>...    (required) Input execution/profile JSON file(s) OR InSpec Profile Folder, and the updated XCCDF XML files
  -r, --report=<value>      Output markdown report file
  -r, --useVulnerabilityId  Use Vulnerability IDs for control IDs (ex. 'SV-XXXXX')

EXAMPLES
  $ saf generate delta -i ./redhat-enterprise-linux-6-stig-baseline/ ./redhat-enterprise-linux-6-stig-baseline/profile.json ./U_RHEL_6_STIG_V2R2_Manual-xccdf.xml --logLevel debug -r rhel-6-update-report.md

  $ saf generate delta -i ./CIS_Ubuntu_Linux_18.04_LTS_Benchmark_v1.1.0-xccdf.xml ./CIS_Ubuntu_Linux_18.04_LTS_Benchmark_v1.1.0-oval.xml ./canonical-ubuntu-18.04-lts-server-cis-baseline ./canonical-ubuntu-18.04-lts-server-cis-baseline/profile.json --logLevel debug
```


#### CKL Templates

Checklist template files are used to give extra information to `saf convert hdf2ckl`.

```
generate ckl_metadata         Generate a checklist metadata template for "saf convert hdf2ckl"

  USAGE
    $ saf generate ckl_metadata -o <json-file> [-h]

  FLAGS
    -h, --help                Show CLI help.
    -o, --output=<json-file>  (required) Output JSON File

  EXAMPLES
    $ saf generate ckl_metadata -o rhel_metadata.json
```

#### InSpec Metadata

InSpec metadata files are used to give extra information to `saf convert *2inspec_stub`.

```
generate inspec_metadata      Generate an InSpec metadata template for "saf convert *2inspec_stub"

  USAGE
    $ saf generate inspec_metadata -o <json-file>

  FLAGS
    -h, --help                Show CLI help.
    -o, --output=<json-file>  (required) Output JSON File

  EXAMPLES
    $ saf generate inspec_metadata -o ms_sql_baseline_metadata.json
```

#### Thresholds

Threshold files are used in CI to ensure minimum compliance levels and validate control severities and statuses using `saf validate threshold`

See the wiki for more information on [template files](https://github.com/mitre/saf/wiki/Validation-with-Thresholds).

```
generate threshold            Generate a compliance template for "saf validate threshold".
                              Default output states that you must have your current
                              control counts or better (More Passes and/or less
                              Fails/Skips/Not Applicable/No Impact/Errors)
  USAGE
    $ saf generate threshold -i <hdf-json> -o <threshold-yaml> [-h] [-e] [-c]

  FLAGS
    -c, --generateControlIds        Validate control IDs have the correct severity
                                    and status
    -e, --exact                     All counts should be exactly the same when
                                    validating, not just less than or greater than
    -h, --help                      Show CLI help.
    -i, --input=<hdf-json>          (required) Input HDF JSON File
    -o, --output=<threshold-yaml>   (required) Output Threshold YAML File

  EXAMPLES
    $ saf generate threshold -i rhel7-results.json -e -c -o output.yaml
```

#### Spreadsheet (csv/xlsx) to InSpec

You can use `saf generate spreadsheet2inspec_stub` to generate an InSpec profile stub from a spreadsheet file.

```
generate spreadsheet2inspec_stub              Generate an InSpec profile stub from a CSV STIGs or CIS XLSX benchmarks

USAGE
  $ saf generate spreadsheet2inspec_stub -i, --input=<XLSX or CSV> -o, --output=FOLDER

OPTIONS
  -M, --mapping=mapping                      Path to a YAML file with mappings for each field, by default, CIS Benchmark
                                             fields are used for XLSX, STIG Viewer CSV export is used by CSV
  -c, --controlNamePrefix=controlNamePrefix  Prefix for all control IDs
  -f, --format=cis|disa|general              [default: general]
  -i, --input=input                          (required)
  -e, --encodingHeader                       Add the "# encoding: UTF-8" comment at the top of each control
  -l, --lineLength=lineLength                [default: 80] Characters between lines within InSpec controls
  -m, --metadata=metadata                    Path to a JSON file with additional metadata for the inspec.yml file
  -o, --output=output                        (required) [default: profile] Output InSpec profile stub folder


EXAMPLES
  saf generate spreadsheet2inspec_stub -i spreadsheet.xlsx -o profile
```

#### XCCDF to InSpec Stub
```
generate xccdf2inspec_stub              Translate a DISA STIG XCCDF XML file into a skeleton for an InSpec profile

  USAGE
    $ saf generate xccdf2inspec_stub -i <stig-xccdf-xml> -o <output-folder> [-h] [-m <metadata-json>] [-s] [-r | -S] [-l <line-length>] [-e]

  FLAGS
    -S, --useStigID                 Use STIG IDs (<Group/Rule/Version>) instead of Group IDs (ex. 'V-XXXXX') for InSpec Control IDs
    -e, --encodingHeader            Add the "# encoding: UTF-8" comment at the top of each control
    -h, --help                      Show CLI help.
    -i, --input=<stig-xccdf-xml>    (required) Path to the DISA STIG XCCDF file
    -l, --lineLength=<line-length>  [default: 80] Characters between lines within InSpec controls
    -m, --metadata=<metadata-json>  Path to a JSON file with additional metadata for the inspec.yml file
    -o, --output=<output-folder>    (required) [default: profile]
    -r, --useVulnerabilityId        Use Vulnerability IDs (ex. 'SV-XXXXX') instead of Group IDs (ex. 'V-XXXXX')
    -s, --singleFile                Output the resulting controls as a single file
```





#### Other



##### Notes

- Specifying the `--format` flag as either `cis` or `disa` will parse the input spreadsheet according to the standard formats for CIS Benchmark exports and DISA STIG exports, respectively.
- You can also use the `general` setting (the default) to parse an arbitrary spreadsheet, but if you do so, you must provide a mapping file with the `--mapping` flag so that `saf` can parse the input.
- If you provide a non-standard spreadsheet, the first row of values are assumed to be column headers.

##### Mapping Files

Mapping files are YAML files that tell `saf` which columns in the input spreadsheet should be parsed. Mapping files are structured as following:

``` yaml
id:                           # Required
  - ID
  - "recommendation #"
title:                        # Required
  - Title                     # You can give more than one column header as a value for an
  - title                     # attribute if you are not sure how it will be spelled in the input.
desc:
  - Description
  - Discussion
  - description
impact: 0.5                  # If impact is set, its value will be used for every control
desc.rationale:
  - Rationale
  - rationale statement
desc.check:                   # Required
  - Audit
  - audit procedure
desc.fix:
  - Remediation
  - remediation procedure
desc.additional_information:  # You can define arbitrary values under desc and tag
  - Additional Information    # if you have extra fields to record
desc.default_value:
  - Default Value
ref:                          # InSpec keyword - saf will check this column for URLs (links to documentation)
  - References                # and record each address as a ref attribute
```

Where the keys (`title`) are InSpec control attributes and the values (`- Title`) are the column headers in the input spreadsheet that correspond to that attribute.

&nbsp;


# License and Author

### Authors

- Author:: Will Dower [wdower](https://github.com/wdower)
- Author:: Ryan Lin [Rlin232](https://github.com/rlin232)
- Author:: Amndeep Singh Mann [Amndeep7](https://github.com/amndeep7)
- Author:: Camden Moors [camdenmoors](https://github.com/camdenmoors)

### NOTICE

© 2022 The MITRE Corporation.

Approved for Public Release; Distribution Unlimited. Case Number 18-3678.

### NOTICE

MITRE hereby grants express written permission to use, reproduce, distribute, modify, and otherwise leverage this software to the extent permitted by the licensed terms provided in the LICENSE.md file included with this project.

### NOTICE

This software was produced for the U. S. Government under Contract Number HHSM-500-2012-00008I, and is subject to Federal Acquisition Regulation Clause 52.227-14, Rights in Data-General.

No other use other than that granted to the U. S. Government, or to those acting on behalf of the U. S. Government under that Clause is authorized without the express written permission of The MITRE Corporation.

For further information, please contact The MITRE Corporation, Contracts Management Office, 7515 Colshire Drive, McLean, VA 22102-7539, (703) 983-6000.<|MERGE_RESOLUTION|>--- conflicted
+++ resolved
@@ -206,7 +206,6 @@
 ```
 convert hdf2splunk            Translate and upload a Heimdall Data Format JSON file into a Splunk server
 
-<<<<<<< HEAD
   USAGE
     $ saf convert hdf2splunk -i <hdf-scan-results-json> -H <host> -I <index> [-h] [-P <port>] [-s http|https] [-u <username> | -t <token>] [-p <password>] [-L info|warn|debug|verbose]
 
@@ -229,9 +228,8 @@
     $ saf convert hdf2splunk -i rhel7-results.json -H 127.0.0.1 -t your.splunk.token -I hdf
 ```
 
-=======
->>>>>>> c2114fa0
 HDF Splunk Schema documentation: https://github.com/mitre/heimdall2/blob/master/libs/hdf-converters/src/converters-from-hdf/splunk/Schemas.md#schemas
+
 ##### Previewing HDF Data Within Splunk:
 A full raw search query:
 ```sql
@@ -267,19 +265,6 @@
 
   EXAMPLES
     $ saf convert hdf2xccdf -i hdf_input.json -o xccdf-results.xml
-```
-
-#### HDF to XCCDF
-```
-Translate an HDF file into an XCCDF XML
-
-FLAGS
-  -h, --help            Show CLI help.
-  -i, --input=<value>   (required) Input HDF file
-  -o, --output=<value>  (required) Output XCCDF file
-
-EXAMPLES
-  $ saf convert hdf2xccdf -i hdf_input.json -o xccdf-results.xml
 ```
 
 ##### HDF to Checklist
