# Security Automation Framework CLI

The MITRE Security Automation Framework (SAF) Command Line Interface (CLI) brings together applications, techniques, libraries, and tools developed by MITRE and the security community to streamline security automation for systems and DevOps pipelines

The SAF CLI is the successor to [Heimdall Tools](https://github.com/mitre/heimdall_tools) and [InSpec Tools](https://github.com/mitre/inspec_tools). 

## Contents:

- [SAF CLI Installation](#installation)
  - [Via NPM](#installation-via-npm)
  - [Via Docker](#installation-via-docker)
  - [Via Windows Installer](#installation-via-windows-installer)

* [SAF CLI Usage](#usage)
  * Scan - Visit https://saf.mitre.org/#/validate to explore and run inspec profiles
  * [Generate](#generate) - Generate InSpec validation code, set pipeline thresholds, and generate options to support other saf commands.
  * [Validate](#validate) - Verify pipeline thresholds
  * [View](#view) - Identify overall security status and deep-dive to solve specific security defects
  * [Convert](#convert) - Convert security results from all your security tools into a common data format
  * Harden - Visit https://saf.mitre.org/#/harden to explore and run hardening scripts

## Terminology:

- "[Heimdall](https://github.com/mitre/heimdall2)" - our visualizer for all security result data
- "[Heimdall Data Format (HDF)](https://saf.mitre.org/#/normalize)" - our common data format to preserve and transform security data

## Installation

#### Installation via NPM

The SAF CLI can be installed and kept up to date using `npm`, which is included with most versions of [NodeJS](https://nodejs.org/en/).

```bash
npm install -g @mitre/saf
```



#### Update via NPM

To update the SAF CLI with `npm`:

```bash
npm update -g @mitre/saf
```

---


#### Installation via Docker

**On Linux and Mac:** 

```
docker run -it -v$(pwd):/share mitre/saf
```

**On Windows:** 

```
docker run -it -v%cd%:/share mitre/saf
```



#### Update via Docker

To update the SAF CLI with `docker`:

```bash
docker pull mitre/saf:latest
```

---

#### Installation via Windows Installer

To install the latest release of the SAF CLI on Windows, download and run the most recent installer for your system architecture from the [Releases](https://github.com/mitre/saf/releases) page.

#### Update via Windows Installer

To update the SAF CLI on Windows, uninstall any existing version from your system and then download and run the most recent installer for your system architecture from the [Releases](https://github.com/mitre/saf/releases) page.

## Usage
---

### Generate

#### CKL Templates

Checklist template files are used to give extra information to `saf convert:hdf2ckl`.

```
generate:ckl_metadata        Generate a checklist metadata template for "saf convert:hdf2ckl"

  OPTIONS
    -o, --output=output  (required) Output JSON File
  
  EXAMPLE
    saf generate:ckl_metadata -o rhel_metadata.json
```

#### InSpec Metadata

InSpec metadata files are used to give extra information to `saf convert:*2inspec_stub`.

```
generate:inspec_metadata        Generate an InSpec metadata file for "saf convert:*2inspec_stub"

  OPTIONS
    -o, --output=output  (required) Output JSON File

  EXAMPLE
    saf generate:inspec_metadata -o ms_sql_baseline_metadata.json
```

#### Thresholds

Threshold files are used in CI to ensure minimum compliance levels and validate control severities and statuses using `saf validate:threshold`

```
generate:threshold      Generate a compliance template for "saf validate threshold"

  OPTIONS
    -c, --generateControlIds  Validate control IDs have the correct severity
                              and status
    -e, --exact               All counts should be exactly the same when
                              validating not just less than or greater than
    -i, --input               Input HDF JSON file
    -o, --output              Output threshold YAML file

	EXAMPLE
  	saf generate:threshold -i rhel7-results.json -e -c -o output.yaml
```

#### Spreadsheet (csv/xlsx) to InSpec

You can use `saf generate:spreadsheet2inspec_stub` to generate an InSpec profile stub from a spreadsheet file. 

```
generate:spreadsheet2inspec_stub              Generate an InSpec profile stub from a CSV STIGs or CIS XLSX benchmarks 

USAGE
  $ saf generate:spreadsheet2inspec_stub -i, --input=<XLSX or CSV> -o, --output=FOLDER

OPTIONS
  -M, --mapping=mapping                      Path to a YAML file with mappings for each field, by default, CIS Benchmark
                                             fields are used for XLSX, STIG Viewer CSV export is used by CSV
  -c, --controlNamePrefix=controlNamePrefix  Prefix for all control IDs
  -f, --format=cis|disa|general              [default: general]
  -h, --help                                 show CLI help
  -i, --input=input                          (required)
<<<<<<< HEAD

  -m, --metadata=metadata                    Path to a JSON file with additional metadata
                                             for the inspec.yml file

  -o, --output=output                        (required) [default: profile] Output InSpec profile stub folder
=======
  -l, --lineLength=lineLength                [default: 80] Characters between lines within InSpec controls
  -m, --metadata=metadata                    Path to a JSON file with additional metadata for the inspec.yml file
  -o, --output=output                        (required) Output InSpec profile folder
>>>>>>> 6bd92409

EXAMPLE
  saf generate:spreadsheet2inspec_stub -i spreadsheet.xlsx -o profile
```

#### XCCDF to InSpec Stub
```
generate:xccdf2inspec_stub              Generate an InSpec profile stub from a DISA STIG XCCDF XML file

  USAGE
    $ saf generate:xccdf2inspec_stub -i, --input=XML -o, --output=FOLDER

  OPTIONS
<<<<<<< HEAD
    -h, --help                show CLI help
    -i, --input=input         (required) Path to the DISA STIG XCCDF file
    -m, --metadata=metadata   Path to a JSON file with additional metadata for the inspec.yml file
    -o, --output=output       (required) [default: profile] Output InSpec profile stub folder
    -r, --useVulnerabilityId  Use Vulnerability IDs (ex. 'SV-XXXXX') instead of Group IDs (ex. 'V-XXXXX')
    -s, --singleFile          Output the resulting controls as a single file
=======
    -h, --help                    show CLI help
    -i, --input=input             (required) Path to the DISA STIG XCCDF file
    -l, --lineLength=lineLength   [default: 80] Characters between lines within InSpec controls
    -m, --metadata=metadata       Path to a JSON file with additional metadata for the inspec.yml file
    -o, --output=output           (required) [default: profile]
    -r, --useVulnerabilityId      Use Vulnerability IDs (ex. 'SV-XXXXX') instead of Group IDs (ex. 'V-XXXXX')
    -s, --singleFile              Output the resulting controls as a single file
>>>>>>> 6bd92409
```

---

### Validate

#### Thresholds

See the wiki for more information on [template files](https://github.com/mitre/saf/wiki/Validation-with-Thresholds).

```
validate:threshold       Validate the compliance and status counts of an HDF file

  OPTIONS
    -F, --templateFile        Expected data template, generate one with
    												  "saf generate:threshold"
    -T, --templateInline=     Flattened JSON containing your validation thresholds
                              (Intended for backwards compatibility with InSpec Tools)
    -i, --input               Input HDF JSON file

  EXAMPLES
  	saf validate:threshold -i rhel7-results.json -F output.yaml
```

---

### View

#### Heimdall

You can start a local Heimdall Lite instance to visualize your findings with the SAF CLI. To start an instance use the `saf view:heimdall` command:

```
view:heimdall            Run an instance of Heimdall Lite to visualize 
                         your data

  OPTIONS
    -p, --port=PORT          Port To Expose Heimdall On (Default 3000)
    -f, --file=FILE          File(s) to display in Heimdall
    -n, --noOpenBrowser      Don't open the default browser automatically
  EXAMPLES
    saf view:heimdall -p 8080
```



#### Summary

To get a quick compliance summary from an HDF file (grouped by profile name) use the `saf view:summary` command:

```
view:summary            Get a quick compliance overview of HDF files

  OPTIONS
    -i, --input=FILE         (required) Input HDF file(s)
    -j, --json               Output results as JSON
    -o, --output=output
	
  EXAMPLE
    saf view:summary -i rhel7-host1-results.json nginx-host1-results.json mysql-host1-results.json
```

 

---

### Convert

Translating your data to and from Heimdall Data Format (HDF) is done using the `saf convert` command.

Want to Recommend or Help Develop a Converter? See [the wiki](https://github.com/mitre/saf/wiki/How-to-recommend-development-of-a-mapper) on how to get started.


### From HDF


##### HDF to ASFF

```
convert:hdf2asff            Translate a Heimdall Data Format JSON file into
                            AWS Security Findings Format JSON file(s)
  OPTIONS
    -a, --accountId=accountId  (required) AWS Account ID
    -i, --input=input          (required) Input HDF JSON File
    -o, --output=output        (required) Output ASFF JSONs Folder
    -r, --region=region        (required) SecurityHub Region
    -t, --target=target        (required) Unique name for target to track findings across time
  
  EXAMPLES
    saf convert:hdf2asff -i rhel7.scan.json -a 123456789 -r us-east-1 -t rhel7_example_host -o rhel7-asff
```

##### HDF to Condensed JSON

```
convert:hdf2condensed        Condensed format used by some community members
                             to pre-process data for elasticsearch and custom dashboards

  OPTIONS
    -i, --input=xml            Input HDF file
    -o, --output=output        Output condensed JSON file
    

  EXAMPLES
    saf convert:hdf2condensed -i rhel7-results.json -o rhel7-condensed.json
```


##### HDF to Checklist
```
convert:hdf2checklist        Translate a Heimdall Data Format JSON file into a
                             DISA checklist file

  OPTIONS
    -F, --fqdn=fqdn          FQDN for CKL metadata
    -H, --hostname=hostname  Hostname for CKL metadata
    -I, --ip=ip              IP address for CKL metadata
    -M, --mac=mac            MAC address for CKL metadata
    -m, --metadata=metadata  Metadata JSON file, generate one with "saf generate:ckl_metadata"
    -h, --help               show CLI help
    -i, --input=input        (required) Input HDF file
    -o, --output=output      (required) Output CKL file

  EXAMPLE
    saf convert:hdf2ckl -i rhel7-results.json -o rhel7.ckl --fqdn reverseproxy.example.org --hostname reverseproxy --ip 10.0.0.3 --mac 12:34:56:78:90
```

##### HDF to CSV
```
convert:hdf2csv             Translate a Heimdall Data Format JSON file into a
                            Comma Separated Values (CSV) file

  OPTIONS
    -f, --fields=fields  [default: All Fields] Fields to include in output CSV, separated by commas
    -h, --help           show CLI help
    -i, --input=input    (required) Input HDF file
    -o, --output=output  (required) Output CSV file
    -t, --noTruncate     Don't truncate fields longer than 32,767 characters (the cell limit in Excel)

  EXAMPLE
    saf convert:hdf2csv -i rhel7-results.json -o rhel7.csv --fields "Results Set,Status,ID,Title,Severity"
```

&nbsp;

---

### To HDF

##### ASFF to HDF

```
convert:asff2hdf            Translate a AWS Security Finding Format JSON into a
                            Heimdall Data Format JSON file
  OPTIONS
    -i, --input=input          Input ASFF JSON File
    --securityhub=securityhub  Input AWS Security Standards File
    -o, --output=output        Output HDF JSON File

  EXAMPLES
    saf convert:asff2hdf -i asff-findings.json -o output-file-name.json
    saf convert:asff2hdf -i asff-findings.json --sh <standard-1-json> ... <standard-n-json> -o output-hdf-name.json
```


##### AWS Config to HDF

```
convert:aws_config2hdf      Pull Configuration findings from AWS Config and convert
                            into a Heimdall Data Format JSON file
  OPTIONS
    -a, --accessKeyId=accessKeyId
    -i, --insecure                         Bypass SSL verification, this is insecure.
    -o, --output=output                    (required)
    -r, --region=region                    (required)
    -s, --secretAccessKey=secretAccessKey
    -t, --sessionToken=sessionToken

  EXAMPLES
    saf convert:aws_config2hdf -a ABCDEFGHIJKLMNOPQRSTUV -s +4NOT39A48REAL93SECRET934 -r us-east-1 -o output-hdf-name.json
```


##### Burp Suite to HDF

```
convert:burpsuite2hdf       Translate a BurpSuite Pro XML file into a Heimdall
                            Data Format JSON file
  OPTIONS
    -i, --input=xml            Input BurpSuite Pro XML File
    -o, --output=output        Output HDF JSON File
    

  EXAMPLES
    saf convert:burpsuite2hdf -i burpsuite_results.xml -o output-hdf-name.json
```

##### CKL to POA&M

Note: The included CCI to NIST Mappings are the extracted from NIST.gov, for mappings specific to eMASS use [this](https://github.com/mitre/ckl2POAM/blob/main/resources/cci2nist.json) file instead. If you need access to this file please contact [saf@groups.mitre.org](mailto:saf@groups.mitre.org).

```
convert:ckl2POAM            Translate DISA Checklist CKL file(s) to POA&M files

  OPTIONS
    -O, --officeOrg=officeOrg    Default value for Office/org (prompts for each file if not set)
    -d, --deviceName=deviceName  Name of target device (prompts for each file if not set)
    -i, --input=input            (required) Path to the DISA Checklist File(s)
    -o, --output=output          (required) Path to output PO&M File(s)
    -s, --rowsToSkip=rowsToSkip  [default: 4] Rows to leave between POA&M Items for milestone
```



##### DBProtect to HDF

```
convert:dbprotect2hdf       Translate a DBProtect report in "Check Results
                            Details" XML format into a Heimdall Data Format JSON file
  OPTIONS
    -i, --input=input          'Check Results Details' XML File
    -o, --output=output        Output HDF JSON File

  EXAMPLES
    saf convert:dbprotect2hdf -i check_results_details_report.xml -o output-hdf-name.json
```


##### Fortify to HDF

```
convert:fortify2hdf         Translate a Fortify results FVDL file into a Heimdall
                            Data Format JSON file
  DESCRIPTION
    The fortify converter translates a Fortify results FVDL file (e.g., audit.fvdl)
    into a HDF JSON. The FVDL file is an XML file that can be extracted from the
    Fortify FPR project file using standard file compression tools.

  OPTIONS
    -i, --input=input          Input FVDL File
    -o, --output=output        Output HDF JSON File

  EXAMPLES
    saf convert:fortify2hdf -i audit.fvdl -o output-hdf-name.json
```


##### JFrog Xray to HDF

```
convert:jfrog_xray2hdf      Translate a JFrog Xray results JSON file into a
                            Heimdall Data Format JSON file

  OPTIONS
    -i, --input=input          Input JFrog JSON File
    -o, --output=output        Output HDF JSON File

  EXAMPLES
    saf convert:jfrog_xray2hdf -i xray_results.json -o output-hdf-name.json
```


##### Tenable Nessus to HDF

```
convert:nessus2hdf          Translate a Nessus XML results file into a Heimdall
                            Data Format JSON file
  DESCRIPTION
    The Nessus converter translates a Nessus-style XML results
    file (e.g., .nessus file) into a Data Format JSON file.

    Supports compliance and vulnerability scans from Tenable.sc, Tenable.io, and ACAS.

OPTIONS
    -i, --input=input          Input Nessus XML File
    -o, --output=output        Output HDF JSON File

  EXAMPLES
    saf convert:nessus2hdf -i nessus_results.nessus -o output-hdf-name.json
```


##### Netsparker to HDF

```
convert:netsparker2hdf      Translate a Netsparker XML results file into a
                            Heimdall Data Format JSON file
  OPTIONS
    -i, --input=input          Input Netsparker XML File
    -o, --output=output        Output HDF JSON File

  EXAMPLES
    saf convert:netsparker2hdf -i netsparker_results.xml -o output-hdf-name.json
```


##### Nikto to HDF

```
convert:nikto2hdf           Translate a Nikto results JSON file into a Heimdall
                            Data Format JSON file
  OPTIONS
    -i, --input=input          Input Nikto Results JSON File
    -o, --output=output        Output HDF JSON File

  EXAMPLES
    saf convert:nikto2hdf -i nikto-results.json -o output-hdf-name.json
```


##### Prowler to HDF

```
convert:prowler2hdf         Translate a Prowler-derived AWS Security Finding
                            Format results from concatenated JSON blobs into a
                            Heimdall Data Format JSON file
  OPTIONS
    -i, --input=input          Input Prowler ASFF JSON File
    -o, --output=output        Output HDF JSON File

  EXAMPLES
    saf convert:prowler2hdf -i prowler-asff.json -o output-hdf-name.json
```


##### Sarif to HDF

```
convert:sarif2hdf          Translate a SARIF JSON file into a Heimdall Data
                            Format JSON file
  OPTIONS
    -i, --input=input          Input SARIF JSON File
    -o, --output=output        Output HDF JSON File

  DESCRIPTION
    SARIF level to HDF impact Mapping:
      SARIF level error -> HDF impact 0.7
      SARIF level warning -> HDF impact 0.5
      SARIF level note -> HDF impact 0.3
      SARIF level none -> HDF impact 0.1
      SARIF level not provided -> HDF impact 0.1 as default

  EXAMPLES
    saf convert:sarif2hdf -i sarif-results.json -o output-hdf-name.json
```


##### Scoutsuite to HDF

```
convert:scoutsuite2hdf       Translate a ScoutSuite results from a Javascript
                             object into a Heimdall Data Format JSON file
  OPTIONS
    -i, --input=input          Input ScoutSuite Results JS File
    -o, --output=output        Output HDF JSON File

  DESCRIPTION
    Note: Currently this mapper only supports AWS.

  EXAMPLES
    saf convert:scoutsuite2hdf -i scoutsuite-results.js -o output-hdf-name.json
```


##### Snyk to HDF

```
convert:snyk2hdf             Translate a Snyk results JSON file into a Heimdall
                             Data Format JSON file
  OPTIONS
    -i, --input=input          Input Snyk Results JSON File
    -o, --output=output        Output HDF JSON File

  EXAMPLES
    saf convert:snyk2hdf -i snyk_results.json -o output-hdf-name.json
```


##### SonarQube to HDF

```
convert:sonarqube2hdf        Pull SonarQube vulnerabilities for the specified
                             project name from an API and convert into a Heimdall
                             Data Format JSON file
  OPTIONS
    -a, --auth=auth              SonarQube API Key
    -u, --url=url                SonarQube Base URL (Excluding '/api')
    -n, --projectKey=projectKey  SonarQube Project Key
    -o, --output=output          Output HDF JSON File

  EXAMPLES
    saf convert:sonarqube2hdf -n project_key -u http://sonar:9000 --auth YOUR_API_KEY -o output-hdf-name.json

```


##### Trivy to HDF

```
convert:trivy2hdf         Translate a Trivy-derived AWS Security Finding
                          Format results JSON file into a Heimdall Data Format
                          JSON file
  OPTIONS
    -i, --input=input          Input Trivy ASFF JSON File
    -o, --output=output        Output HDF JSON File

  DESCRIPTION
    Note: Currently this mapper only supports the results of Trivy's `image`
    subcommand (featuring the CVE findings) while using the ASFF template format
    (which comes bundled with the repo).  An example call to Trivy to get this
    type of file looks as follows:
    AWS_REGION=us-east-1 AWS_ACCOUNT_ID=123456789012 trivy image --no-progress --format template --template "@/absolute_path_to/git_clone_of/trivy/contrib/asff.tpl" -o trivy_asff.json golang:1.12-alpine

  EXAMPLES
    saf convert:trivy2hdf -i trivy_asff.json -o output-hdf-name.json
```


##### XCCDF Results to HDF

```
convert:xccdf_results2hdf    Translate a SCAP client XCCDF-Results XML report to
                             HDF format Json be viewed on Heimdall
  OPTIONS
    -i, --input=input          Input XCCDF Results XML File
    -o, --output=output        Output HDF JSON File

  EXAMPLES
    saf convert:xccdf_results2hdf -i results-xccdf.xml -o output-hdf-name.json

```

##### OWASP ZAP to HDF

```
convert:zap2hdf              Translate a OWASP ZAP results JSON to HDF format Json
                             be viewed on Heimdall
  OPTIONS
    -i, --input=input          Input OWASP ZAP Results JSON File
    -n, --name=name            Target Site Name
    -o, --output=output        Output HDF JSON File

  EXAMPLES
    saf convert:zap2hdf -i zap_results.json -n mitre.org -o output-hdf-name.json
```

#### Other



##### Notes

- Specifying the `--format` flag as either `cis` or `disa` will parse the input spreadsheet according to the standard formats for CIS Benchmark exports and DISA STIG exports, respectively.
- You can also use the `general` setting (the default) to parse an arbitrary spreadsheet, but if you do so, you must provide a mapping file with the `--mapping` flag so that `saf` can parse the input.
- If you provide a non-standard spreadsheet, the first row of values are assumed to be column headers.

##### Mapping Files

Mapping files are YAML files that tell `saf` which columns in the input spreadsheet should be parsed. Mapping files are structured as following:

``` yaml
id:                           # Required
  - ID
  - "recommendation #"
title:                        # Required
  - Title                     # You can give more than one column header as a value for an
  - title                     # attribute if you are not sure how it will be spelled in the input.
desc:
  - Description
  - Discussion
  - description
impact: 0.5                  # If impact is set, its value will be used for every control
desc.rationale:
  - Rationale
  - rationale statement
desc.check:                   # Required
  - Audit
  - audit procedure
desc.fix:
  - Remediation
  - remediation procedure
desc.additional_information:  # You can define arbitrary values under desc and tag
  - Additional Information    # if you have extra fields to record
desc.default_value:
  - Default Value
ref:                          # InSpec keyword - saf will check this column for URLs (links to documentation)
  - References                # and record each address as a ref attribute
```

Where the keys (`title`) are InSpec control attributes and the values (`- Title`) are the column headers in the input spreadsheet that correspond to that attribute.

&nbsp;


# License and Author

### Authors

- Author:: Will Dower [wdower](https://github.com/wdower)
- Author:: Ryan Lin [Rlin232](https://github.com/rlin232)
- Author:: Amndeep Singh Mann [Amndeep7](https://github.com/amndeep7)
- Author:: Camden Moors [camdenmoors](https://github.com/camdenmoors)

### NOTICE

© 2022 The MITRE Corporation.

Approved for Public Release; Distribution Unlimited. Case Number 18-3678.

### NOTICE

MITRE hereby grants express written permission to use, reproduce, distribute, modify, and otherwise leverage this software to the extent permitted by the licensed terms provided in the LICENSE.md file included with this project.

### NOTICE

This software was produced for the U. S. Government under Contract Number HHSM-500-2012-00008I, and is subject to Federal Acquisition Regulation Clause 52.227-14, Rights in Data-General.

No other use other than that granted to the U. S. Government, or to those acting on behalf of the U. S. Government under that Clause is authorized without the express written permission of The MITRE Corporation.

For further information, please contact The MITRE Corporation, Contracts Management Office, 7515 Colshire Drive, McLean, VA 22102-7539, (703) 983-6000.<|MERGE_RESOLUTION|>--- conflicted
+++ resolved
@@ -150,17 +150,10 @@
   -f, --format=cis|disa|general              [default: general]
   -h, --help                                 show CLI help
   -i, --input=input                          (required)
-<<<<<<< HEAD
-
-  -m, --metadata=metadata                    Path to a JSON file with additional metadata
-                                             for the inspec.yml file
-
-  -o, --output=output                        (required) [default: profile] Output InSpec profile stub folder
-=======
   -l, --lineLength=lineLength                [default: 80] Characters between lines within InSpec controls
   -m, --metadata=metadata                    Path to a JSON file with additional metadata for the inspec.yml file
-  -o, --output=output                        (required) Output InSpec profile folder
->>>>>>> 6bd92409
+  -o, --output=output                        (required) [default: profile] Output InSpec profile stub folder
+
 
 EXAMPLE
   saf generate:spreadsheet2inspec_stub -i spreadsheet.xlsx -o profile
@@ -174,22 +167,13 @@
     $ saf generate:xccdf2inspec_stub -i, --input=XML -o, --output=FOLDER
 
   OPTIONS
-<<<<<<< HEAD
     -h, --help                show CLI help
     -i, --input=input         (required) Path to the DISA STIG XCCDF file
     -m, --metadata=metadata   Path to a JSON file with additional metadata for the inspec.yml file
+    -l, --lineLength=lineLength   [default: 80] Characters between lines within InSpec controls
     -o, --output=output       (required) [default: profile] Output InSpec profile stub folder
     -r, --useVulnerabilityId  Use Vulnerability IDs (ex. 'SV-XXXXX') instead of Group IDs (ex. 'V-XXXXX')
     -s, --singleFile          Output the resulting controls as a single file
-=======
-    -h, --help                    show CLI help
-    -i, --input=input             (required) Path to the DISA STIG XCCDF file
-    -l, --lineLength=lineLength   [default: 80] Characters between lines within InSpec controls
-    -m, --metadata=metadata       Path to a JSON file with additional metadata for the inspec.yml file
-    -o, --output=output           (required) [default: profile]
-    -r, --useVulnerabilityId      Use Vulnerability IDs (ex. 'SV-XXXXX') instead of Group IDs (ex. 'V-XXXXX')
-    -s, --singleFile              Output the resulting controls as a single file
->>>>>>> 6bd92409
 ```
 
 ---
