# Security Automation Framework CLI

The MITRE Security Automation Framework (SAF) Command Line Interface (CLI) brings together applications, techniques, libraries, and tools developed by MITRE and the security community to streamline security automation for systems and DevOps pipelines

The SAF CLI is the successor to [Heimdall Tools](https://github.com/mitre/heimdall_tools) and [InSpec Tools](https://github.com/mitre/inspec_tools). 

## Terminology:

- "[Heimdall](https://github.com/mitre/heimdall2)" - our visualizer for all security result data
- "[Heimdall Data Format (HDF)](https://saf.mitre.org/#/normalize)" - our common data format to preserve and transform security data

## Contents:

- [SAF CLI Installation](#installation)
  - [Via NPM](#installation-via-npm)
  - [Via Docker](#installation-via-docker)
  - [Via Windows Installer](#installation-via-windows-installer)

* [SAF CLI Usage](#usage)
  * [Convert](#convert) - Convert security results from all your security tools into a common data format
      *  [HDF to AWS Security Hub](#hdf-to-asff)
      *  [AWS Security Hub to HDF](#asff-to-hdf)
      *  [HDF to Splunk](#hdf-to-splunk)
      *  [Splunk to HDF](#splunk-to-HDF)
      *  [AWS Config to HDF](#aws-config-to-hdf)
      *  [Snyk to HDF](#snyk-to-hdf)
      *  [Trivy to HDF](#trivy-to-hdf)
      *  [Tenable Nessus to HDF](#tenable-nessus-to-hdf)
      *  [DBProtect to HDF](#dbprotect-to-hdf)
      *  [HDF to CSV](#hdf-to-csv)
      *  [Netsparker to HDF](#netsparker-to-hdf)
      *  [Burp Suite to HDF](#burp-suite-to-hdf)
      *  [SonarQube to HDF](#sonarqube-to-hdf)
      *  [OWASP ZAP to HDF](#owasp-zap-to-hdf)
      *  [Prowler to HDF](#prowler-to-hdf)
      *  [Fortify to HDF](#fortify-to-hdf)
      *  [JFrog Xray to HDF](#jfrog-xray-to-hdf)
      *  [Nikto to HDF](#nikto-to-hdf)
      *  [Sarif to HDF](#sarif-to-hdf)
      *  [Scoutsuite to HDF](#scoutsuite-to-hdf)
      *  [HDF to DISA Checklist](#hdf-to-checklist)
      *  [DISA XCCDF Results to HDF](#xccdf-results-to-hdf)
  * [View](#view) - Identify overall security status and deep-dive to solve specific security defects
  * [Validate](#validate) - Verify pipeline thresholds
  * [Generate](#generate) - Generate InSpec validation code, set pipeline thresholds, and generate options to support other saf commands.
  * Scan - Visit https://saf.mitre.org/#/validate to explore and run inspec profiles
  * Harden - Visit https://saf.mitre.org/#/harden to explore and run hardening scripts

## Installation

#### Installation via NPM

The SAF CLI can be installed and kept up to date using `npm`, which is included with most versions of [NodeJS](https://nodejs.org/en/).

```bash
npm install -g @mitre/saf
```



#### Update via NPM

To update the SAF CLI with `npm`:

```bash
npm update -g @mitre/saf
```

---


#### Installation via Docker

**On Linux and Mac:** 

```
docker run -it -v$(pwd):/share mitre/saf
```

**On Windows:** 

```
docker run -it -v%cd%:/share mitre/saf
```



#### Update via Docker

To update the SAF CLI with `docker`:

```bash
docker pull mitre/saf:latest
```

---

#### Installation via Windows Installer

To install the latest release of the SAF CLI on Windows, download and run the most recent installer for your system architecture from the [Releases](https://github.com/mitre/saf/releases) page.

#### Update via Windows Installer

To update the SAF CLI on Windows, uninstall any existing version from your system and then download and run the most recent installer for your system architecture from the [Releases](https://github.com/mitre/saf/releases) page.

## Usage
---

### Convert

Translating your data to and from Heimdall Data Format (HDF) is done using the `saf convert` command.

Want to Recommend or Help Develop a Converter? See [the wiki](https://github.com/mitre/saf/wiki/How-to-recommend-development-of-a-mapper) on how to get started.


### From HDF


##### HDF to ASFF

```
convert hdf2asff            Translate a Heimdall Data Format JSON file into
                            AWS Security Findings Format JSON file(s)
  OPTIONS
    -a, --accountId=accountId      (required) AWS Account ID
    -i, --input=input              (required) Input HDF JSON File
    -o, --output=output            (required) Output ASFF JSONs Folder
    -r, --region=region            (required) SecurityHub Region
    -t, --target=target            (required) Unique name for target to track findings across time
    -C, --certificate=certificate  Trusted signing certificate file
    -I, --insecure                 Disable SSL verification (WARNING: this is insecure)
    -u, --upload                   Upload findings to AWS Security Hub
  
  EXAMPLES
    saf convert hdf2asff -i rhel7.scan.json -a 123456789 -r us-east-1 -t rhel7_example_host -o rhel7-asff
```
#### HDF to Splunk

**Notice**: HDF to Splunk requires configuration on the Splunk server. See [Splunk Configuration](https://github.com/mitre/saf/wiki/Splunk-Configuration).

```
convert hdf2splunk           Translate and upload a Heimdall Data Format JSON file into a Splunk server

  OPTIONS
    -h, --help               Show CLI help.
    -H, --host=<value>       (required) Splunk Hostname or IP
    -I, --index=<value>      (required) Splunk index to import HDF data into
    -L, --logLevel=<option>  [default: info] <options: info|warn|debug|verbose>
    -P, --port=<value>       [default: 8089] Splunk management port (also known as the Universal Forwarder port)s
    -i, --input=<value>      (required) Input HDF file
    -p, --password=<value>   Your Splunk password
    -s, --scheme=<option>    [default: https] HTTP Scheme used for communication with Splunk <options: http|https>
    -t, --token=<value>      Your Splunk API Token
    -u, --username=<value>   Your Splunk username

  EXAMPLE
    saf convert hdf2splunk -i rhel7-results.json -H 127.0.0.1 -u admin -p Valid_password! -I hdf
    saf convert hdf2splunk -i rhel7-results.json -H 127.0.0.1 -t your.splunk.token -I hdf
```
HDF Splunk Schema documentation: https://github.com/mitre/heimdall2/blob/master/libs/hdf-converters/src/converters-from-hdf/splunk/Schemas.md#schemas
##### Previewing HDF Data Within Splunk:
A full raw search query:
```sql
index="<<YOUR INDEX>>" meta.subtype=control | stats  values(meta.filename) values(meta.filetype) list(meta.profile_sha256) values(meta.hdf_splunk_schema) first(meta.status)  list(meta.status)  list(meta.is_baseline) values(title) last(code) list(code) values(desc) values(descriptions.*)  values(id) values(impact) list(refs{}.*) list(results{}.*) list(source_location{}.*) values(tags.*)  by meta.guid id 
| join  meta.guid 
    [search index="hdf"  meta.subtype=header | stats values(meta.filename) values(meta.filetype) values(meta.hdf_splunk_schema) list(statistics.duration)  list(platform.*) list(version)  by meta.guid] 
| join meta.guid 
    [search index="hdf"  meta.subtype=profile | stats values(meta.filename) values(meta.filetype) values(meta.hdf_splunk_schema) list(meta.profile_sha256) list(meta.is_baseline)  last(summary) list(summary) list(sha256) list(supports{}.*) last(name) list(name) list(copyright) list(maintainer) list(copyright_email) last(version) list(version) list(license) list(title) list(parent_profile) list(depends{}.*) list(controls{}.*) list(attributes{}.*) list(status) by meta.guid] 

```
A formatted table search query:
```sql
index="<<YOUR INDEX>>" meta.subtype=control | stats  values(meta.filename) values(meta.filetype) list(meta.profile_sha256) values(meta.hdf_splunk_schema) first(meta.status)  list(meta.status)  list(meta.is_baseline) values(title) last(code) list(code) values(desc) values(descriptions.*)  values(id) values(impact) list(refs{}.*) list(results{}.*) list(source_location{}.*) values(tags.*)  by meta.guid id 
| join  meta.guid 
    [search index="hdf"  meta.subtype=header | stats values(meta.filename) values(meta.filetype) values(meta.hdf_splunk_schema) list(statistics.duration)  list(platform.*) list(version)  by meta.guid] 
| join meta.guid 
    [search index="hdf"  meta.subtype=profile | stats values(meta.filename) values(meta.filetype) values(meta.hdf_splunk_schema) list(meta.profile_sha256) list(meta.is_baseline)  last(summary) list(summary) list(sha256) list(supports{}.*) last(name) list(name) list(copyright) list(maintainer) list(copyright_email) last(version) list(version) list(license) list(title) list(parent_profile) list(depends{}.*) list(controls{}.*) list(attributes{}.*) list(status) by meta.guid] 
| rename values(meta.filename) AS "Results Set", values(meta.filetype) AS "Scan Type", list(statistics.duration) AS "Scan Duration", first(meta.status) AS "Control Status", list(results{}.status) AS "Test(s) Status", id AS "ID", values(title) AS "Title", values(desc) AS "Description", values(impact) AS "Impact", last(code) AS Code, values(descriptions.check) AS "Check", values(descriptions.fix) AS "Fix", values(tags.cci{}) AS "CCI IDs", list(results{}.code_desc) AS "Results Description",  list(results{}.skip_message) AS "Results Skip Message (if applicable)", values(tags.nist{}) AS "NIST SP 800-53 Controls", last(name) AS "Scan (Profile) Name", last(summary) AS "Scan (Profile) Summary", last(version) AS "Scan (Profile) Version"
| table meta.guid "Results Set" "Scan Type" "Scan (Profile) Name" ID "NIST SP 800-53 Controls" Title "Control Status" "Test(s) Status" "Results Description" "Results Skip Message (if applicable)"  Description Impact Severity  Check Fix "CCI IDs" Code "Scan Duration" "Scan (Profile) Summary" "Scan (Profile) Version"
```


##### HDF to Condensed JSON

```
convert hdf2condensed        Condensed format used by some community members
                             to pre-process data for elasticsearch and custom dashboards

  OPTIONS
    -i, --input=xml            Input HDF file
    -o, --output=output        Output condensed JSON file
    

  EXAMPLES
    saf convert hdf2condensed -i rhel7-results.json -o rhel7-condensed.json
```


##### HDF to Checklist
```
convert hdf2ckl              Translate a Heimdall Data Format JSON file into a
                             DISA checklist file

  OPTIONS
    -F, --fqdn=fqdn          FQDN for CKL metadata
    -H, --hostname=hostname  Hostname for CKL metadata
    -I, --ip=ip              IP address for CKL metadata
    -M, --mac=mac            MAC address for CKL metadata
    -m, --metadata=metadata  Metadata JSON file, generate one with "saf generate ckl_metadata"
    -h, --help               show CLI help
    -i, --input=input        (required) Input HDF file
    -o, --output=output      (required) Output CKL file

  EXAMPLE
    saf convert hdf2ckl -i rhel7-results.json -o rhel7.ckl --fqdn reverseproxy.example.org --hostname reverseproxy --ip 10.0.0.3 --mac 12:34:56:78:90
```

##### HDF to CSV
```
convert hdf2csv             Translate a Heimdall Data Format JSON file into a
                            Comma Separated Values (CSV) file

  OPTIONS
    -f, --fields=fields  [default: All Fields] Fields to include in output CSV, separated by commas
    -h, --help           show CLI help
    -i, --input=input    (required) Input HDF file
    -o, --output=output  (required) Output CSV file
    -t, --noTruncate     Don't truncate fields longer than 32,767 characters (the cell limit in Excel)

  EXAMPLE
    saf convert hdf2csv -i rhel7-results.json -o rhel7.csv --fields "Results Set,Status,ID,Title,Severity"
```


<<<<<<< HEAD
=======
**Notice**: HDF to Splunk requires configuration on the Splunk server. See [Splunk Configuration](https://github.com/mitre/saf/wiki/Splunk-Configuration).

```
convert hdf2splunk           Translate and upload a Heimdall Data Format JSON file into a Splunk server

  OPTIONS
    -h, --help               Show CLI help.
    -H, --host=<value>       (required) Splunk Hostname or IP
    -I, --index=<value>      (required) Splunk index to import HDF data into
    -L, --logLevel=<option>  [default: info] <options: info|warn|debug|verbose>
    -P, --port=<value>       [default: 8089] Splunk management port (also known as the Universal Forwarder port)s
    -i, --input=<value>      (required) Input HDF file
    -p, --password=<value>   Your Splunk password
    -s, --scheme=<option>    [default: https] HTTP Scheme used for communication with Splunk <options: http|https>
    -t, --token=<value>      Your Splunk API Token
    -u, --username=<value>   Your Splunk username

  EXAMPLE
    saf convert hdf2splunk -i rhel7-results.json -H 127.0.0.1 -u admin -p Valid_password! -I hdf
    saf convert hdf2splunk -i rhel7-results.json -H 127.0.0.1 -t your.splunk.token -I hdf
```
HDF Splunk Schema documentation: https://github.com/mitre/heimdall2/blob/master/libs/hdf-converters/src/converters-from-hdf/splunk/Schemas.md#schemas
##### Previewing HDF Data Within Splunk:
A full raw search query:
```sql
index="<<YOUR INDEX>>" meta.subtype=control | stats  values(meta.filename) values(meta.filetype) list(meta.profile_sha256) values(meta.hdf_splunk_schema) first(meta.status)  list(meta.status)  list(meta.is_baseline) values(title) last(code) list(code) values(desc) values(descriptions.*)  values(id) values(impact) list(refs{}.*) list(results{}.*) list(source_location{}.*) values(tags.*)  by meta.guid id 
| join  meta.guid 
    [search index="<<YOUR INDEX>>"  meta.subtype=header | stats values(meta.filename) values(meta.filetype) values(meta.hdf_splunk_schema) list(statistics.duration)  list(platform.*) list(version)  by meta.guid] 
| join meta.guid 
    [search index="<<YOUR INDEX>>"  meta.subtype=profile | stats values(meta.filename) values(meta.filetype) values(meta.hdf_splunk_schema) list(meta.profile_sha256) list(meta.is_baseline)  last(summary) list(summary) list(sha256) list(supports{}.*) last(name) list(name) list(copyright) list(maintainer) list(copyright_email) last(version) list(version) list(license) list(title) list(parent_profile) list(depends{}.*) list(controls{}.*) list(attributes{}.*) list(status) by meta.guid] 

```
A formatted table search query:
```sql
index="<<YOUR INDEX>>" meta.subtype=control | stats  values(meta.filename) values(meta.filetype) list(meta.profile_sha256) values(meta.hdf_splunk_schema) first(meta.status)  list(meta.status)  list(meta.is_baseline) values(title) last(code) list(code) values(desc) values(descriptions.*)  values(id) values(impact) list(refs{}.*) list(results{}.*) list(source_location{}.*) values(tags.*)  by meta.guid id 
| join  meta.guid 
    [search index="<<YOUR INDEX>>"  meta.subtype=header | stats values(meta.filename) values(meta.filetype) values(meta.hdf_splunk_schema) list(statistics.duration)  list(platform.*) list(version)  by meta.guid] 
| join meta.guid 
    [search index="<<YOUR INDEX>>"  meta.subtype=profile | stats values(meta.filename) values(meta.filetype) values(meta.hdf_splunk_schema) list(meta.profile_sha256) list(meta.is_baseline)  last(summary) list(summary) list(sha256) list(supports{}.*) last(name) list(name) list(copyright) list(maintainer) list(copyright_email) last(version) list(version) list(license) list(title) list(parent_profile) list(depends{}.*) list(controls{}.*) list(attributes{}.*) list(status) by meta.guid] 
| rename values(meta.filename) AS "Results Set", values(meta.filetype) AS "Scan Type", list(statistics.duration) AS "Scan Duration", first(meta.status) AS "Control Status", list(results{}.status) AS "Test(s) Status", id AS "ID", values(title) AS "Title", values(desc) AS "Description", values(impact) AS "Impact", last(code) AS Code, values(descriptions.check) AS "Check", values(descriptions.fix) AS "Fix", values(tags.cci{}) AS "CCI IDs", list(results{}.code_desc) AS "Results Description",  list(results{}.skip_message) AS "Results Skip Message (if applicable)", values(tags.nist{}) AS "NIST SP 800-53 Controls", last(name) AS "Scan (Profile) Name", last(summary) AS "Scan (Profile) Summary", last(version) AS "Scan (Profile) Version"
| table meta.guid "Results Set" "Scan Type" "Scan (Profile) Name" ID "NIST SP 800-53 Controls" Title "Control Status" "Test(s) Status" "Results Description" "Results Skip Message (if applicable)"  Description Impact Severity  Check Fix "CCI IDs" Code "Scan Duration" "Scan (Profile) Summary" "Scan (Profile) Version"
```
>>>>>>> 42d94f16

&nbsp;

---

### To HDF

##### ASFF to HDF

Output|Use|Command
---|---|---
ASFF json|All the findings that will be fed into the mapper|aws securityhub get-findings > asff.json
AWS SecurityHub enabled standards json|Get all the enabled standards so you can get their identifiers|aws securityhub get-enabled-standards > asff_standards.json
AWS SecurityHub standard controls json|Get all the controls for a standard that will be fed into the mapper|aws securityhub describe-standards-controls --standards-subscription-arn "arn:aws:securityhub:us-east-1:123456789123:subscription/cis-aws-foundations-benchmark/v/1.2.0" > asff_cis_standard.json


```
convert asff2hdf            Translate a AWS Security Finding Format JSON into a
                            Heimdall Data Format JSON file
  OPTIONS
    -i, --input=input          Input ASFF JSON File
    --securityhub=securityhub  Input AWS Security Standards File
    -o, --output=output        Output HDF JSON File

  EXAMPLES
    saf convert asff2hdf -i asff-findings.json -o output-file-name.json
    saf convert asff2hdf -i asff-findings.json --sh <standard-1-json> ... <standard-n-json> -o output-hdf-name.json
```


##### AWS Config to HDF

```
convert aws_config2hdf      Pull Configuration findings from AWS Config and convert
                            into a Heimdall Data Format JSON file
  OPTIONS
    -a, --accessKeyId=accessKeyId
    -i, --insecure                         Bypass SSL verification, this is insecure.
    -o, --output=output                    (required)
    -r, --region=region                    (required)
    -s, --secretAccessKey=secretAccessKey
    -t, --sessionToken=sessionToken

  EXAMPLES
    saf convert aws_config2hdf -a ABCDEFGHIJKLMNOPQRSTUV -s +4NOT39A48REAL93SECRET934 -r us-east-1 -o output-hdf-name.json
```


##### Burp Suite to HDF

```
convert burpsuite2hdf       Translate a BurpSuite Pro XML file into a Heimdall
                            Data Format JSON file
  OPTIONS
    -i, --input=xml            Input BurpSuite Pro XML File
    -o, --output=output        Output HDF JSON File
    

  EXAMPLES
    saf convert burpsuite2hdf -i burpsuite_results.xml -o output-hdf-name.json
```

##### CKL to POA&M

Note: The included CCI to NIST Mappings are the extracted from NIST.gov, for mappings specific to eMASS use [this](https://github.com/mitre/ckl2POAM/blob/main/resources/cci2nist.json) file instead. If you need access to this file please contact [saf@groups.mitre.org](mailto:saf@groups.mitre.org).

```
convert ckl2POAM            Translate DISA Checklist CKL file(s) to POA&M files

  OPTIONS
    -O, --officeOrg=officeOrg    Default value for Office/org (prompts for each file if not set)
    -d, --deviceName=deviceName  Name of target device (prompts for each file if not set)
    -i, --input=input            (required) Path to the DISA Checklist File(s)
    -o, --output=output          (required) Path to output PO&M File(s)
    -s, --rowsToSkip=rowsToSkip  [default: 4] Rows to leave between POA&M Items for milestone
```



##### DBProtect to HDF

```
convert dbprotect2hdf       Translate a DBProtect report in "Check Results
                            Details" XML format into a Heimdall Data Format JSON file
  OPTIONS
    -i, --input=input          'Check Results Details' XML File
    -o, --output=output        Output HDF JSON File

  EXAMPLES
    saf convert dbprotect2hdf -i check_results_details_report.xml -o output-hdf-name.json
```


##### Fortify to HDF

```
convert fortify2hdf         Translate a Fortify results FVDL file into a Heimdall
                            Data Format JSON file
  DESCRIPTION
    The fortify converter translates a Fortify results FVDL file (e.g., audit.fvdl)
    into a HDF JSON. The FVDL file is an XML file that can be extracted from the
    Fortify FPR project file using standard file compression tools.

  OPTIONS
    -i, --input=input          Input FVDL File
    -o, --output=output        Output HDF JSON File

  EXAMPLES
    saf convert fortify2hdf -i audit.fvdl -o output-hdf-name.json
```


##### JFrog Xray to HDF

```
convert jfrog_xray2hdf      Translate a JFrog Xray results JSON file into a
                            Heimdall Data Format JSON file

  OPTIONS
    -i, --input=input          Input JFrog JSON File
    -o, --output=output        Output HDF JSON File

  EXAMPLES
    saf convert jfrog_xray2hdf -i xray_results.json -o output-hdf-name.json
```


##### Tenable Nessus to HDF

```
convert nessus2hdf          Translate a Nessus XML results file into a Heimdall
                            Data Format JSON file
  DESCRIPTION
    The Nessus converter translates a Nessus-style XML results
    file (e.g., .nessus file) into a Data Format JSON file.

    Supports compliance and vulnerability scans from Tenable.sc, Tenable.io, and ACAS.

OPTIONS
    -i, --input=input          Input Nessus XML File
    -o, --output=output        Output HDF JSON File

  EXAMPLES
    saf convert nessus2hdf -i nessus_results.nessus -o output-hdf-name.json
```


##### Netsparker to HDF

```
convert netsparker2hdf      Translate a Netsparker XML results file into a
                            Heimdall Data Format JSON file
  OPTIONS
    -i, --input=input          Input Netsparker XML File
    -o, --output=output        Output HDF JSON File

  EXAMPLES
    saf convert netsparker2hdf -i netsparker_results.xml -o output-hdf-name.json
```


##### Nikto to HDF

```
convert nikto2hdf           Translate a Nikto results JSON file into a Heimdall
                            Data Format JSON file
  OPTIONS
    -i, --input=input          Input Nikto Results JSON File
    -o, --output=output        Output HDF JSON File

  EXAMPLES
    saf convert nikto2hdf -i nikto-results.json -o output-hdf-name.json
```


##### Prowler to HDF

```
convert prowler2hdf         Translate a Prowler-derived AWS Security Finding
                            Format results from concatenated JSON blobs into a
                            Heimdall Data Format JSON file
  OPTIONS
    -i, --input=input          Input Prowler ASFF JSON File
    -o, --output=output        Output HDF JSON File

  EXAMPLES
    saf convert prowler2hdf -i prowler-asff.json -o output-hdf-name.json
```


##### Sarif to HDF

```
convert sarif2hdf          Translate a SARIF JSON file into a Heimdall Data
                            Format JSON file
  OPTIONS
    -i, --input=input          Input SARIF JSON File
    -o, --output=output        Output HDF JSON File

  DESCRIPTION
    SARIF level to HDF impact Mapping:
      SARIF level error -> HDF impact 0.7
      SARIF level warning -> HDF impact 0.5
      SARIF level note -> HDF impact 0.3
      SARIF level none -> HDF impact 0.1
      SARIF level not provided -> HDF impact 0.1 as default

  EXAMPLES
    saf convert sarif2hdf -i sarif-results.json -o output-hdf-name.json
```


##### Scoutsuite to HDF

```
convert scoutsuite2hdf       Translate a ScoutSuite results from a Javascript
                             object into a Heimdall Data Format JSON file
  OPTIONS
    -i, --input=input          Input ScoutSuite Results JS File
    -o, --output=output        Output HDF JSON File

  DESCRIPTION
    Note: Currently this mapper only supports AWS.

  EXAMPLES
    saf convert scoutsuite2hdf -i scoutsuite-results.js -o output-hdf-name.json
```


##### Snyk to HDF

```
convert snyk2hdf             Translate a Snyk results JSON file into a Heimdall
                             Data Format JSON file
  OPTIONS
    -i, --input=input          Input Snyk Results JSON File
    -o, --output=output        Output HDF JSON File

  EXAMPLES
    saf convert snyk2hdf -i snyk_results.json -o output-hdf-name.json
```


##### SonarQube to HDF

```
convert sonarqube2hdf        Pull SonarQube vulnerabilities for the specified
                             project name from an API and convert into a Heimdall
                             Data Format JSON file
  OPTIONS
    -a, --auth=auth              SonarQube API Key
    -u, --url=url                SonarQube Base URL (Excluding '/api')
    -n, --projectKey=projectKey  SonarQube Project Key
    -o, --output=output          Output HDF JSON File

  EXAMPLES
    saf convert sonarqube2hdf -n project_key -u http://sonar:9000 --auth YOUR_API_KEY -o output-hdf-name.json

```


##### Trivy to HDF

```
convert trivy2hdf         Translate a Trivy-derived AWS Security Finding
                          Format results JSON file into a Heimdall Data Format
                          JSON file
  OPTIONS
    -i, --input=input          Input Trivy ASFF JSON File
    -o, --output=output        Output HDF JSON File

  DESCRIPTION
    Note: Currently this mapper only supports the results of Trivy's `image`
    subcommand (featuring the CVE findings) while using the ASFF template format
    (which comes bundled with the repo).  An example call to Trivy to get this
    type of file looks as follows:
    AWS_REGION=us-east-1 AWS_ACCOUNT_ID=123456789012 trivy image --no-progress --format template --template "@/absolute_path_to/git_clone_of/trivy/contrib/asff.tpl" -o trivy_asff.json golang:1.12-alpine

  EXAMPLES
    saf convert trivy2hdf -i trivy_asff.json -o output-hdf-name.json
```


##### XCCDF Results to HDF

```
convert xccdf_results2hdf    Translate a SCAP client XCCDF-Results XML report to
                             HDF format Json be viewed on Heimdall
  OPTIONS
    -i, --input=input          Input XCCDF Results XML File
    -o, --output=output        Output HDF JSON File

  EXAMPLES
    saf convert xccdf_results2hdf -i results-xccdf.xml -o output-hdf-name.json

```

##### OWASP ZAP to HDF

```
convert zap2hdf              Translate a OWASP ZAP results JSON to HDF format Json
                             be viewed on Heimdall
  OPTIONS
    -i, --input=input          Input OWASP ZAP Results JSON File
    -n, --name=name            Target Site Name
    -o, --output=output        Output HDF JSON File

  EXAMPLES
    saf convert zap2hdf -i zap_results.json -n mitre.org -o output-hdf-name.json
```

---

### View

#### Heimdall

You can start a local Heimdall Lite instance to visualize your findings with the SAF CLI. To start an instance use the `saf view heimdall` command:

```
view:heimdall            Run an instance of Heimdall Lite to visualize 
                         your data

  OPTIONS
    -p, --port=PORT          Port To Expose Heimdall On (Default 3000)
    -f, --file=FILE          File(s) to display in Heimdall
    -n, --noOpenBrowser      Don't open the default browser automatically
  EXAMPLES
    saf view heimdall -p 8080
```



#### Summary

To get a quick compliance summary from an HDF file (grouped by profile name) use the `saf view summary` command:

```
view:summary            Get a quick compliance overview of HDF files

  OPTIONS
    -i, --input=FILE         (required) Input HDF file(s)
    -j, --json               Output results as JSON
    -o, --output=output
	
  EXAMPLE
    saf view summary -i rhel7-host1-results.json nginx-host1-results.json mysql-host1-results.json
```

---

### Validate

#### Thresholds

See the wiki for more information on [template files](https://github.com/mitre/saf/wiki/Validation-with-Thresholds).

```
validate threshold       Validate the compliance and status counts of an HDF file

  OPTIONS
    -F, --templateFile        Expected data template, generate one with
    												  "saf generate threshold"
    -T, --templateInline=     Flattened JSON containing your validation thresholds
                              (Intended for backwards compatibility with InSpec Tools)
    -i, --input               Input HDF JSON file

  EXAMPLES
  	saf validate threshold -i rhel7-results.json -F output.yaml
```


---

### Generate

#### CKL Templates

Checklist template files are used to give extra information to `saf convert hdf2ckl`.

```
generate ckl_metadata        Generate a checklist metadata template for "saf convert hdf2ckl"

  OPTIONS
    -o, --output=output  (required) Output JSON File
  
  EXAMPLE
    saf generate ckl_metadata -o rhel_metadata.json
```

#### InSpec Metadata

InSpec metadata files are used to give extra information to `saf convert *2inspec_stub`.

```
generate inspec_metadata        Generate an InSpec metadata file for "saf convert *2inspec_stub"

  OPTIONS
    -o, --output=output  (required) Output JSON File

  EXAMPLE
    saf generate inspec_metadata -o ms_sql_baseline_metadata.json
```

#### Thresholds

Threshold files are used in CI to ensure minimum compliance levels and validate control severities and statuses using `saf validate threshold`

```
generate threshold      Generate a compliance template for "saf validate threshold"

  OPTIONS
    -c, --generateControlIds  Validate control IDs have the correct severity
                              and status
    -e, --exact               All counts should be exactly the same when
                              validating not just less than or greater than
    -i, --input               Input HDF JSON file
    -o, --output              Output threshold YAML file

	EXAMPLE
  	saf generate threshold -i rhel7-results.json -e -c -o output.yaml
```

#### Spreadsheet (csv/xlsx) to InSpec

You can use `saf generate spreadsheet2inspec_stub` to generate an InSpec profile stub from a spreadsheet file. 

```
generate spreadsheet2inspec_stub              Generate an InSpec profile stub from a CSV STIGs or CIS XLSX benchmarks 

USAGE
  $ saf generate spreadsheet2inspec_stub -i, --input=<XLSX or CSV> -o, --output=FOLDER

OPTIONS
  -M, --mapping=mapping                      Path to a YAML file with mappings for each field, by default, CIS Benchmark
                                             fields are used for XLSX, STIG Viewer CSV export is used by CSV
  -c, --controlNamePrefix=controlNamePrefix  Prefix for all control IDs
  -f, --format=cis|disa|general              [default: general]
  -h, --help                                 show CLI help
  -i, --input=input                          (required)
  -l, --lineLength=lineLength                [default: 80] Characters between lines within InSpec controls
  -m, --metadata=metadata                    Path to a JSON file with additional metadata for the inspec.yml file
  -o, --output=output                        (required) [default: profile] Output InSpec profile stub folder


EXAMPLE
  saf generate spreadsheet2inspec_stub -i spreadsheet.xlsx -o profile
```

#### XCCDF to InSpec Stub
```
generate xccdf2inspec_stub              Generate an InSpec profile stub from a DISA STIG XCCDF XML file

  USAGE
    $ saf generate xccdf2inspec_stub -i, --input=XML -o, --output=FOLDER

  OPTIONS
    -h, --help                   show CLI help
    -S, --useStigID              Use STIG IDs (<Group/Rule/Version>) instead of Group IDs (ex. 'V-XXXXX') for InSpec Control IDs
    -i, --input=input            (required) Path to the DISA STIG XCCDF file
    -l, --lineLength=lineLength  [default: 80] Characters between lines within InSpec controls
    -m, --metadata=metadata      Path to a JSON file with additional metadata for the inspec.yml file
    -o, --output=output          (required) [default: profile]
    -r, --useVulnerabilityId     Use Vulnerability IDs (ex. 'SV-XXXXX') instead of Group IDs (ex. 'V-XXXXX') for InSpec control IDs
    -s, --singleFile             Output the resulting controls as a single file
```


 


#### Other



##### Notes

- Specifying the `--format` flag as either `cis` or `disa` will parse the input spreadsheet according to the standard formats for CIS Benchmark exports and DISA STIG exports, respectively.
- You can also use the `general` setting (the default) to parse an arbitrary spreadsheet, but if you do so, you must provide a mapping file with the `--mapping` flag so that `saf` can parse the input.
- If you provide a non-standard spreadsheet, the first row of values are assumed to be column headers.

##### Mapping Files

Mapping files are YAML files that tell `saf` which columns in the input spreadsheet should be parsed. Mapping files are structured as following:

``` yaml
id:                           # Required
  - ID
  - "recommendation #"
title:                        # Required
  - Title                     # You can give more than one column header as a value for an
  - title                     # attribute if you are not sure how it will be spelled in the input.
desc:
  - Description
  - Discussion
  - description
impact: 0.5                  # If impact is set, its value will be used for every control
desc.rationale:
  - Rationale
  - rationale statement
desc.check:                   # Required
  - Audit
  - audit procedure
desc.fix:
  - Remediation
  - remediation procedure
desc.additional_information:  # You can define arbitrary values under desc and tag
  - Additional Information    # if you have extra fields to record
desc.default_value:
  - Default Value
ref:                          # InSpec keyword - saf will check this column for URLs (links to documentation)
  - References                # and record each address as a ref attribute
```

Where the keys (`title`) are InSpec control attributes and the values (`- Title`) are the column headers in the input spreadsheet that correspond to that attribute.

&nbsp;


# License and Author

### Authors

- Author:: Will Dower [wdower](https://github.com/wdower)
- Author:: Ryan Lin [Rlin232](https://github.com/rlin232)
- Author:: Amndeep Singh Mann [Amndeep7](https://github.com/amndeep7)
- Author:: Camden Moors [camdenmoors](https://github.com/camdenmoors)

### NOTICE

© 2022 The MITRE Corporation.

Approved for Public Release; Distribution Unlimited. Case Number 18-3678.

### NOTICE

MITRE hereby grants express written permission to use, reproduce, distribute, modify, and otherwise leverage this software to the extent permitted by the licensed terms provided in the LICENSE.md file included with this project.

### NOTICE

This software was produced for the U. S. Government under Contract Number HHSM-500-2012-00008I, and is subject to Federal Acquisition Regulation Clause 52.227-14, Rights in Data-General.

No other use other than that granted to the U. S. Government, or to those acting on behalf of the U. S. Government under that Clause is authorized without the express written permission of The MITRE Corporation.

For further information, please contact The MITRE Corporation, Contracts Management Office, 7515 Colshire Drive, McLean, VA 22102-7539, (703) 983-6000.<|MERGE_RESOLUTION|>--- conflicted
+++ resolved
@@ -232,8 +232,6 @@
 ```
 
 
-<<<<<<< HEAD
-=======
 **Notice**: HDF to Splunk requires configuration on the Splunk server. See [Splunk Configuration](https://github.com/mitre/saf/wiki/Splunk-Configuration).
 
 ```
@@ -276,7 +274,6 @@
 | rename values(meta.filename) AS "Results Set", values(meta.filetype) AS "Scan Type", list(statistics.duration) AS "Scan Duration", first(meta.status) AS "Control Status", list(results{}.status) AS "Test(s) Status", id AS "ID", values(title) AS "Title", values(desc) AS "Description", values(impact) AS "Impact", last(code) AS Code, values(descriptions.check) AS "Check", values(descriptions.fix) AS "Fix", values(tags.cci{}) AS "CCI IDs", list(results{}.code_desc) AS "Results Description",  list(results{}.skip_message) AS "Results Skip Message (if applicable)", values(tags.nist{}) AS "NIST SP 800-53 Controls", last(name) AS "Scan (Profile) Name", last(summary) AS "Scan (Profile) Summary", last(version) AS "Scan (Profile) Version"
 | table meta.guid "Results Set" "Scan Type" "Scan (Profile) Name" ID "NIST SP 800-53 Controls" Title "Control Status" "Test(s) Status" "Results Description" "Results Skip Message (if applicable)"  Description Impact Severity  Check Fix "CCI IDs" Code "Scan Duration" "Scan (Profile) Summary" "Scan (Profile) Version"
 ```
->>>>>>> 42d94f16
 
 &nbsp;
 
