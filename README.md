--- conflicted
+++ resolved
@@ -11,23 +11,13 @@
 
 ## Contents
 - [SAF CLI Installation](#installation)
-<<<<<<< HEAD
-  - [Installation via NPM](#installation-via-npm)
-  - [Update via NPM](#update-via-npm)
-  - [Installation via Docker](#installation-via-docker)
-  - [Update via Docker](#update-via-docker)
-  - [Installation via Windows Installer](#installation-via-windows-installer)
-  - [Update via Windows Installer](#update-via-windows-installer)
+  - [Via NPM](#installation-via-npm)
+  - [Via Brew](#installation-via-brew)
+  - [Via Docker](#installation-via-docker)
+  - [Via Windows Installer](#installation-via-windows-installer)
 - [SAF CLI Usage](#usage)
   - [Attest](#attest) - Create and Apply attestations in JSON, YAML, and XLSX format
   - [Convert](#convert) - Convert security results from all your security tools into a common data format
-    - [From HDF](#from-hdf)
-      - [HDF to ASFF](#hdf-to-asff)
-      - [HDF to Splunk](#hdf-to-splunk)
-      - [HDF to XCCDF](#hdf-to-xccdf)
-      - [HDF to Checklist](#hdf-to-checklist)
-      - [HDF to CSV](#hdf-to-csv)
-      - [HDF to Condensed JSON](#hdf-to-condensed-json)
     - [To HDF](#to-hdf)
       - [ASFF to HDF](#asff-to-hdf)
       - [AWS Config to HDF](#aws-config-to-hdf)
@@ -51,6 +41,13 @@
       - [Trivy to HDF](#trivy-to-hdf)
       - [XCCDF Results to HDF](#xccdf-results-to-hdf)
       - [OWASP ZAP to HDF](#owasp-zap-to-hdf)
+    - [From HDF](#from-hdf)
+      - [HDF to ASFF](#hdf-to-asff)
+      - [HDF to Splunk](#hdf-to-splunk)
+      - [HDF to XCCDF](#hdf-to-xccdf)
+      - [HDF to Checklist](#hdf-to-checklist)
+      - [HDF to CSV](#hdf-to-csv)
+      - [HDF to Condensed JSON](#hdf-to-condensed-json)
   - [View](#view) - Identify overall security status and deep-dive to solve specific security defects
     - [Heimdall](#heimdall)
     - [Summary](#summary)
@@ -67,49 +64,6 @@
   - Scan - Visit https://saf.mitre.org/#/validate to explore and run inspec profiles
   - Harden - Visit https://saf.mitre.org/#/harden to explore and run hardening scripts
 - [License and Author](#license-and-author)
-=======
-  - [Via NPM](#installation-via-npm)
-  - [Via Brew](#installation-via-brew)
-  - [Via Docker](#installation-via-docker)
-  - [Via Windows Installer](#installation-via-windows-installer)
-
-* [SAF CLI Usage](#usage)
-  * [Attest](#attest) - Create and Apply attestations in JSON, YAML, and XLSX format
-  * [Convert](#convert) - Convert security results from all your security tools into a common data format
-      * To HDF
-        *  [AWS Security Hub to HDF](#asff-to-hdf)
-        *  [Splunk to HDF](#splunk-to-hdf)
-        *  [AWS Config to HDF](#aws-config-to-hdf)
-        *  [Snyk to HDF](#snyk-to-hdf)
-        *  [Twistlock to HDF](#twistlock-to-hdf)
-        *  [Ion Channel to HDF](#ion-channel-2-hdf)
-        *  [Trivy to HDF](#trivy-to-hdf)
-        *  [Tenable Nessus to HDF](#tenable-nessus-to-hdf)
-        *  [DBProtect to HDF](#dbprotect-to-hdf)
-        *  [Netsparker to HDF](#netsparker-to-hdf)
-        *  [Burp Suite to HDF](#burp-suite-to-hdf)
-        *  [SonarQube to HDF](#sonarqube-to-hdf)
-        *  [OWASP ZAP to HDF](#owasp-zap-to-hdf)
-        *  [Prisma to HDF](#prisma-to-hdf)
-        *  [Prowler to HDF](#prowler-to-hdf)
-        *  [Fortify to HDF](#fortify-to-hdf)
-        *  [JFrog Xray to HDF](#jfrog-xray-to-hdf)
-        *  [Nikto to HDF](#nikto-to-hdf)
-        *  [Sarif to HDF](#sarif-to-hdf)
-        *  [Scoutsuite to HDF](#scoutsuite-to-hdf)
-        *  [DISA XCCDF Results to HDF](#xccdf-results-to-hdf)
-      * From HDF
-        *  [HDF to AWS Security Hub](#hdf-to-asff)
-        *  [HDF to Splunk](#hdf-to-splunk)
-        *  [HDF to XCCDF](#hdf-to-xccdf)
-        *  [HDF to CSV](#hdf-to-csv)
-        *  [HDF to DISA Checklist](#hdf-to-checklist)
-  * [View](#view) - Identify overall security status and deep-dive to solve specific security defects
-  * [Validate](#validate) - Verify pipeline thresholds
-  * [Generate](#generate) - Generate InSpec validation code, set pipeline thresholds, and generate options to support other saf commands.
-  * Scan - Visit https://saf.mitre.org/#/validate to explore and run inspec profiles
-  * Harden - Visit https://saf.mitre.org/#/harden to explore and run hardening scripts
->>>>>>> 0291059c
 
 ## Installation
 
