# Security Automation Framework CLI

The MITRE Security Automation Framework (SAF) Command Line Interface (CLI) brings together applications, techniques, libraries, and tools developed by MITRE and the security community to streamline security automation for systems and DevOps pipelines

The SAF CLI is the successor to [Heimdall Tools](https://github.com/mitre/heimdall_tools) and [InSpec Tools](https://github.com/mitre/inspec_tools).

## Terminology:

- "[Heimdall](https://github.com/mitre/heimdall2)" - Our visualizer for all security result data
- "[Heimdall Data Format (HDF)](https://saf.mitre.org/#/normalize)" - Our common data format to preserve and transform security data

## Installation:

  * [Via NPM](#installation-via-npm)
      * [Update via NPM](#update-via-npm)
  * [Via Brew](#installation-via-brew)
      * [Update via Brew](#update-via-brew)
  * [Via Docker](#installation-via-docker)
      * [Update via Docker](#update-via-docker)
  * [Via Windows Installer](#installation-via-windows-installer)
      * [Update via Windows Installer](#update-via-windows-installer)

## Usage

### Attest HDF Data

  * [Attest](#attest)
      * [Create Attestations](#create-attestations)
      * [Apply Attestations](#apply-attestations)
  
### Convert HDF to Other Formats

  * [Get Help with Convert](#convert)
  * [Convert From HDF](#convert-from-hdf)
      * [HDF to ASFF](#hdf-to-asff)
      * [HDF to Splunk](#hdf-to-splunk)
      * [HDF to XCCDF Results](#hdf-to-xccdf-results)
      * [HDF to Checklist](#hdf-to-checklist)
      * [HDF to CSV](#hdf-to-csv)
      * [HDF to Condensed JSON](#hdf-to-condensed-json)

### Convert Other Formats to HDF

  * [Convert To HDF](#convert-to-hdf)
      * [Anchore Grype to HDF](#anchore-grype-to-hdf)
      * [ASFF to HDF](#asff-to-hdf)
      * [AWS Config to HDF](#aws-config-to-hdf)
      * [Burp Suite to HDF](#burp-suite-to-hdf)
      * [CKL to POA&amp;M](#ckl-to-poam)
      * [CycloneDX SBOM to HDF](#cyclonedx-sbom-to-hdf)
      * [DBProtect to HDF](#dbprotect-to-hdf)
      * [Dependency-Track to HDF](#dependency-track-to-hdf)
      * [Fortify to HDF](#fortify-to-hdf)
      * [gosec to HDF](#gosec-to-hdf)
      * [Ion Channel 2 HDF](#ion-channel-2-hdf)
      * [JFrog Xray to HDF](#jfrog-xray-to-hdf)
      * [Tenable Nessus to HDF](#tenable-nessus-to-hdf)
      * [Microsoft Secure Score to HDF](#msft_secure-to-hdf)
      * [Netsparker to HDF](#netsparker-to-hdf)
      * [NeuVector to HDF](#neuvector-to-hdf)
      * [Nikto to HDF](#nikto-to-hdf)
      * [Prisma to HDF](#prisma-to-hdf)
      * [Prowler to HDF](#prowler-to-hdf)
      * [Sarif to HDF](#sarif-to-hdf)
      * [Scoutsuite to HDF](#scoutsuite-to-hdf)
      * [Snyk to HDF](#snyk-to-hdf)
      * [SonarQube to HDF](#sonarqube-to-hdf)
      * [Splunk to HDF](#splunk-to-hdf)
      * [Trivy to HDF](#trivy-to-hdf)
      * [Trufflehog to HDF](#trufflehog-to-hdf)
      * [Twistlock to HDF](#twistlock-to-hdf)
      * [Veracode to HDF](#veracode-to-hdf)
      * [XCCDF Results to HDF](#xccdf-results-to-hdf)
      * [OWASP ZAP to HDF](#owasp-zap-to-hdf)

### eMasser Client

  * [eMASS API CLI](#emass-api-cli)

### View HDF Summaries and Data

  * [View](#view)
      * [Heimdall](#heimdall)
      * [Summary](#summary)

### Validate HDF Thresholds

  * [Validate](#validate)
      * [Thresholds](#thresholds)

### Generate Data Reports and More

  * [Generate](#generate)
      * [Delta](#delta)
      * [Delta Supporting Commands](#delta-supporting-options) 
      * [CKL Templates](#ckl-templates)
      * [InSpec Metadata](#inspec-metadata)
      * [Inspec Profile](#inspec-profile)
      * [Thresholds](#thresholds-1)
      * [Spreadsheet (csv/xlsx) to InSpec](#spreadsheet-csvxlsx-to-inspec)
        * [DoD Stub vs CIS Stub Formatting](#dod-stub-vs-cis-stub-formatting)
      * [Mapping Files](#mapping-files)

### Enhance and Supplement HDF Data

  * [Supplement](#supplement)
      * [Passthrough](#passthrough)
        * [Read](#read)
        * [Write](#write)
      * [Target](#target)
        * [Read](#read-1)
        * [Write](#write-1)

### License and Authors

* [License and Author](#license-and-author)

---

## Installation

___

### Installation via NPM

The SAF CLI can be installed and kept up to date using `npm`, which is included with most versions of [NodeJS](https://nodejs.org/en/).

```bash
npm install -g @mitre/saf
```


#### Update via NPM

To update the SAF CLI with `npm`:

```bash
npm update -g @mitre/saf
```
[top](#installation)

---

### Installation via Brew

The SAF CLI can be installed and kept up to date using `brew`.

```
brew install mitre/saf/saf-cli
```


#### Update via Brew

To update the SAF CLI with `brew`:

```
brew upgrade mitre/saf/saf-cli
```
[top](#installation)

---

### Installation via Docker

**On Linux and Mac:**

The docker command below can be used to run the SAF CLI one time, where `arguments` contains the command and flags you want to run. For ex: `--version` or `view summary -i hdf-results.json`.
```
docker run -it -v$(pwd):/share mitre/saf <arguments>
```

To run the SAF CLI with a persistent shell for one or more commands, use the following, then run each full command. For ex: `saf --version` or `saf view summary -i hdf-results.json`. You can change the entrypoint you wish to use. For example, run with `--entrypoint sh` to open in a shell terminal. If the specified entrypoint is not found, try using the path such as `--entrypoint /bin/bash`.

```
docker run --rm -it --entrypoint bash -v$(pwd):/share mitre/saf
```

**On Windows:**

The docker command below can be used to run the SAF CLI one time, where `arguments` contains the command and flags you want to run. For ex: `--version` or `view summary -i hdf-results.json`.

```
docker run -it -v%cd%:/share mitre/saf <arguments>
```

To run the SAF CLI with a persistent shell for one or more commands, use the following, then run each full command. For ex: `saf --version` or `saf view summary -i hdf-results.json`. You can change the entrypoint you wish to use. For example, run with `--entrypoint sh` to open in a shell terminal. If the specified entrypoint is not found, try using the path such as `--entrypoint /bin/bash`.

```
docker run --rm -it --entrypoint sh -v%cd%:/share mitre/saf
```

**NOTE:**

Remember to use Docker CLI flags as necessary to run the various subcommands.

For example, to run the `emasser configure` subcommand, you need to pass in a volume that contains your certificates and where you can store the resultant .env.  Furthermore, you need to pass in flags for enabling the pseudo-TTY and interactivity.

```
docker run -it -v "$(pwd)":/share mitre/saf emasser configure
```

Other commands might not require the `-i` or `-t` flags and instead only need a bind-mounted volume, such as a file based `convert`.

```
docker run --rm -v "$(pwd)":/share mitre/saf convert -i test/sample_data/trivy/sample_input_report/trivy-image_golang-1.12-alpine_sample.json -o test.json
```

Other flags exist to open up network ports or pass through environment variables so make sure to use whichever ones are required to successfully run a command.


#### Update via Docker

To update the SAF CLI with `docker`:

```bash
docker pull mitre/saf:latest
```
[top](#installation)

---

### Installation via Windows Installer

To install the latest release of the SAF CLI on Windows, download and run the most recent installer for your system architecture from the [Releases](https://github.com/mitre/saf/releases) 🌬️ page.

#### Update via Windows Installer

To update the SAF CLI on Windows, uninstall any existing version from your system and then download and run the most recent installer for your system architecture from the [Releases](https://github.com/mitre/saf/releases) 🌬️ page.

[top](#installation)
## Usage
---

### Attest

Attest to 'Not Reviewed' controls: sometimes requirements can’t be tested automatically by security tools and hence require manual review, whereby someone interviews people and/or examines a system to confirm (i.e., attest as to) whether the control requirements have been satisfied.

#### Create Attestations
```
attest create              Create attestation files for use with `saf attest apply`

USAGE
  $ saf attest create -o <attestation-file> [-i <hdf-json> -t <json | xlsx | yml | yaml>]

FLAGS
  -i, --input=<value>    (optional) An input HDF file to search for controls
  -o, --output=<value>   (required) The output filename
  -t, --format=<option>  [default: json] (optional) The output file type
                         <options: json|xlsx|yml|yaml>

  GLOBAL FLAGS
    -h, --help               Show CLI help
    -L, --logLevel=<option>  [default: info] Specify level for logging (if implemented by the CLI command)
                             <options: info|warn|debug|verbose>
        --interactive        Collect input tags interactively (not available on all CLI commands)

EXAMPLES
  $ saf attest create -o attestation.json -i hdf.json

  $ saf attest create -o attestation.xlsx -t xlsx
```
[top](#usage)
#### Apply Attestations
```
attest apply              Apply one or more attestation files to one or more HDF results sets

USAGE
  $ saf attest apply -i <input-hdf-json>... <attestation>... -o <output-hdf-path>

FLAGS
  -i, --input=<value>...  (required) Your input HDF and Attestation file(s)
  -o, --output=<value>    (required) Output file or folder (for multiple executions)

  GLOBAL FLAGS
    -h, --help               Show CLI help
    -L, --logLevel=<option>  [default: info] Specify level for logging (if implemented by the CLI command)
                             <options: info|warn|debug|verbose>
        --interactive        Collect input tags interactively (not available on all CLI commands)

EXAMPLES
  $ saf attest apply -i hdf.json attestation.json -o new-hdf.json

  $ saf attest apply -i hdf1.json hdf2.json attestation.xlsx -o outputDir
```
[top](#usage)
### Convert

Translating your data to and from Heimdall Data Format (HDF) is done using the `saf convert` command.

Want to Recommend or Help Develop a Converter? See [the wiki](https://github.com/mitre/saf/wiki/How-to-recommend-development-of-a-mapper) 📰 on how to get started.


### Convert From HDF

[top](#convert-other-formats-to-hdf)
#### Anchore Grype to HDF
```
convert anchoregrype2hdf         Translate a Anchore Grype output file into an HDF results set

  USAGE
    $ saf convert anchoregrype2hdf -i <anchoregrype-json> -o <hdf-scan-results-json> [-h] [-w]

  FLAGS
    -i, --input=<anchoregrype-json>         (required) Input Anchore Grype file
    -o, --output=<hdf-scan-results-json>  (required) Output HDF JSON File
    -w, --includeRaw                      Include raw data from the input Anchore Grype file

  GLOBAL FLAGS
    -h, --help               Show CLI help
    -L, --logLevel=<option>  [default: info] Specify level for logging (if implemented by the CLI command)
                             <options: info|warn|debug|verbose>
        --interactive        Collect input tags interactively (not available on all CLI commands)

  EXAMPLES
    $ saf convert anchoregrype2hdf -i anchoregrype.json -o output-hdf-name.json
```


#### HDF to ASFF

***Note:*** Uploading findings into AWS Security hub requires configuration of the AWS CLI, see 👉 [the AWS documentation](https://docs.aws.amazon.com/cli/latest/userguide/cli-chap-configure.html) or configuration of environment variables via Docker.

```
convert hdf2asff              Translate a Heimdall Data Format JSON file into
                              AWS Security Findings Format JSON file(s) and/or
                              upload to AWS Security Hub
  USAGE
    $ saf convert hdf2asff -a <account-id> -r <region> -i <hdf-scan-results-json> -t <target> [-h] [-R] (-u [-I -C <certificate>] | [-o <asff-output-folder>])

  FLAGS
    -C, --certificate=<certificate>         Trusted signing certificate file
    -I, --insecure                          Disable SSL verification, this is insecure.
    -R, --specifyRegionAttribute            Manually specify the top-level `Region` attribute - SecurityHub
                                            populates this attribute automatically and prohibits one from
                                            updating it using `BatchImportFindings` or `BatchUpdateFindings`
    -i, --input=<hdf-scan-results-json>     (required) Input HDF JSON File
    -o, --output=<asff-output-folder>       Output ASFF JSON Folder
    -r, --region=<region>                   (required) SecurityHub Region
    -t, --target=<target>                   (required) Unique name for target to track findings across time
    -u, --upload                            Upload findings to AWS Security Hub

  GLOBAL FLAGS
    -h, --help               Show CLI help
    -L, --logLevel=<option>  [default: info] Specify level for logging (if implemented by the CLI command)
                             <options: info|warn|debug|verbose>
        --interactive        Collect input tags interactively (not available on all CLI commands)

  EXAMPLES
    Send output to local file system
      $ saf convert hdf2asff -i rhel7-scan_02032022A.json -a 123456789 -r us-east-1 -t rhel7_example_host -o rhel7.asff
    Upload findings to AWS Security Hub
      $ saf convert hdf2asff -i rds_mysql_i123456789scan_03042022A.json -a 987654321 -r us-west-1 -t Instance_i123456789 -u
    Upload findings to AWS Security Hub and Send output to local file system
      $ saf convert hdf2asff -i snyk_acme_project5_hdf_04052022A.json -a 2143658798 -r us-east-1 -t acme_project5 -o snyk_acme_project5 -u
```
[top](#convert-hdf-to-other-formats)
#### HDF to Splunk

**Notice**: HDF to Splunk requires configuration on the Splunk server. See 👉 [Splunk Configuration](https://github.com/mitre/saf/wiki/Splunk-Configuration).

```
convert hdf2splunk            Translate and upload a Heimdall Data Format JSON file into a Splunk server

  USAGE
    $ saf convert hdf2splunk -i <hdf-scan-results-json> -H <host> -I <index> [-h] [-P <port>] [-s http|https] [-u <username> | -t <token>] [-p <password>] [-L info|warn|debug|verbose]

  FLAGS
    -H, --host=<host>                       (required) Splunk Hostname or IP
    -I, --index=<index>                     (required) Splunk index to import HDF data into
    -P, --port=<port>                       [default: 8089] Splunk management port (also known as the Universal Forwarder port)
    -i, --input=<hdf-scan-results-json>     (required) Input HDF file
    -p, --password=<password>               Your Splunk password
    -s, --scheme=<option>                   [default: https] HTTP Scheme used for communication with splunk
                                            <options: http|https>
    -t, --token=<token>                     Your Splunk API Token
    -u, --username=<username>               Your Splunk username

  GLOBAL FLAGS
    -h, --help               Show CLI help
    -L, --logLevel=<option>  [default: info] Specify level for logging (if implemented by the CLI command)
                             <options: info|warn|debug|verbose>
        --interactive        Collect input tags interactively (not available on all CLI commands)

  EXAMPLES
  User name/password Authentication
    $ saf convert hdf2splunk -i rhel7-results.json -H 127.0.0.1 -u admin -p Valid_password! -I hdf
  Token Authentication
    $ saf convert hdf2splunk -i rhel7-results.json -H 127.0.0.1 -t your.splunk.token -I hdf
```

For HDF Splunk Schema documentation visit 👉 [Heimdall converter schemas](https://github.com/mitre/heimdall2/blob/master/libs/hdf-converters/src/converters-from-hdf/splunk/Schemas.md#schemas)

**Previewing HDF Data Within Splunk:**

An example of a full raw search query:
```sql
index="<<YOUR INDEX>>" meta.subtype=control | stats  values(meta.filename) values(meta.filetype) list(meta.profile_sha256) values(meta.hdf_splunk_schema) first(meta.status)  list(meta.status)  list(meta.is_baseline) values(title) last(code) list(code) values(desc) values(descriptions.*)  values(id) values(impact) list(refs{}.*) list(results{}.*) list(source_location{}.*) values(tags.*)  by meta.guid id
| join  meta.guid
    [search index="<<YOUR INDEX>>"  meta.subtype=header | stats values(meta.filename) values(meta.filetype) values(meta.hdf_splunk_schema) list(statistics.duration)  list(platform.*) list(version)  by meta.guid]
| join meta.guid
    [search index="<<YOUR INDEX>>"  meta.subtype=profile | stats values(meta.filename) values(meta.filetype) values(meta.hdf_splunk_schema) list(meta.profile_sha256) list(meta.is_baseline)  last(summary) list(summary) list(sha256) list(supports{}.*) last(name) list(name) list(copyright) list(maintainer) list(copyright_email) last(version) list(version) list(license) list(title) list(parent_profile) list(depends{}.*) list(controls{}.*) list(attributes{}.*) list(status) by meta.guid]

```
An example of a formatted table search query:
```sql
index="<<YOUR INDEX>>" meta.subtype=control | stats  values(meta.filename) values(meta.filetype) list(meta.profile_sha256) values(meta.hdf_splunk_schema) first(meta.status)  list(meta.status)  list(meta.is_baseline) values(title) last(code) list(code) values(desc) values(descriptions.*)  values(id) values(impact) list(refs{}.*) list(results{}.*) list(source_location{}.*) values(tags.*)  by meta.guid id
| join  meta.guid
    [search index="<<YOUR INDEX>>"  meta.subtype=header | stats values(meta.filename) values(meta.filetype) values(meta.hdf_splunk_schema) list(statistics.duration)  list(platform.*) list(version)  by meta.guid]
| join meta.guid
    [search index="<<YOUR INDEX>>"  meta.subtype=profile | stats values(meta.filename) values(meta.filetype) values(meta.hdf_splunk_schema) list(meta.profile_sha256) list(meta.is_baseline)  last(summary) list(summary) list(sha256) list(supports{}.*) last(name) list(name) list(copyright) list(maintainer) list(copyright_email) last(version) list(version) list(license) list(title) list(parent_profile) list(depends{}.*) list(controls{}.*) list(attributes{}.*) list(status) by meta.guid]
| rename values(meta.filename) AS "Results Set", values(meta.filetype) AS "Scan Type", list(statistics.duration) AS "Scan Duration", first(meta.status) AS "Control Status", list(results{}.status) AS "Test(s) Status", id AS "ID", values(title) AS "Title", values(desc) AS "Description", values(impact) AS "Impact", last(code) AS Code, values(descriptions.check) AS "Check", values(descriptions.fix) AS "Fix", values(tags.cci{}) AS "CCI IDs", list(results{}.code_desc) AS "Results Description",  list(results{}.skip_message) AS "Results Skip Message (if applicable)", values(tags.nist{}) AS "NIST SP 800-53 Controls", last(name) AS "Scan (Profile) Name", last(summary) AS "Scan (Profile) Summary", last(version) AS "Scan (Profile) Version"
| table meta.guid "Results Set" "Scan Type" "Scan (Profile) Name" ID "NIST SP 800-53 Controls" Title "Control Status" "Test(s) Status" "Results Description" "Results Skip Message (if applicable)"  Description Impact Severity  Check Fix "CCI IDs" Code "Scan Duration" "Scan (Profile) Summary" "Scan (Profile) Version"
```
[top](#convert-hdf-to-other-formats)
#### HDF to XCCDF Results
```
convert hdf2xccdf             Translate an HDF file into an XCCDF XML

  USAGE
    $ saf convert hdf2xccdf -i <hdf-scan-results-json> -o <output-xccdf-xml> [-h]

  FLAGS
    -i, --input=<hdf-scan-results-json>     (required) Input HDF file
    -o, --output=<output-xccdf-xml>         (required) Output XCCDF XML File

  GLOBAL FLAGS
    -h, --help               Show CLI help
    -L, --logLevel=<option>  [default: info] Specify level for logging (if implemented by the CLI command)
                             <options: info|warn|debug|verbose>
        --interactive        Collect input tags interactively (not available on all CLI commands)

  EXAMPLES
    $ saf convert hdf2xccdf -i hdf_input.json -o xccdf-results.xml
```
[top](#convert-hdf-to-other-formats)
#### HDF to Checklist
```
convert hdf2ckl               Translate a Heimdall Data Format JSON file into a
                              DISA checklist file

  USAGE
    $ saf convert hdf2ckl saf convert hdf2ckl -i <hdf-scan-results-json> -o <output-ckl> [-h] [-m <metadata>] [--profilename <value>] [--profiletitle <value>] [--version <value>] [--releasenumber <value>] [--releasedate <value>] [--marking <value>] [-H <value>] [-I <value>] [-M <value>] [-F <value>] [--targetcomment <value>] [--role Domain Controller|Member Server|None|Workstation] [--assettype Computing|Non-Computing] [--techarea |Application Review|Boundary Security|CDS Admin Review|CDS Technical Review|Database Review|Domain Name System (DNS)|Exchange Server|Host Based System Security (HBSS)|Internal Network|Mobility|Other Review|Releasable Networks (REL)|Releaseable Networks (REL)|Traditional Security|UNIX OS|VVOIP Review|Web Review|Windows OS] [--stigguid <value>] [--targetkey <value>] [--webdbsite <value> --webordatabase] [--webdbinstance <value> ] [--vulidmapping gid|id]

  FLAGS
    -h, --help            Show CLI help.
    -i, --input=<value>   (required) Input HDF file
    -o, --output=<value>  (required) Output CKL file

  CHECKLIST METADATA FLAGS
    -F, --fqdn=<value>           Fully Qualified Domain Name
    -H, --hostname=<value>       The name assigned to the asset within the network
    -I, --ip=<value>             IP address
    -M, --mac=<value>            MAC address
    -m, --metadata=<value>       Metadata JSON file, generate one with "saf generate ckl_metadata"
        --assettype=<option>     The category or classification of the asset
                                <options: Computing|Non-Computing>
        --marking=<value>        A security classification or designation of the asset, indicating its sensitivity level
        --profilename=<value>    Profile name
        --profiletitle=<value>   Profile title
        --releasedate=<value>    Profile release date
        --releasenumber=<value>  Profile release number
        --role=<option>          The primary function or role of the asset within the network or organization
                                <options: Domain Controller|Member Server|None|Workstation>
        --stigguid=<value>       A unique identifier associated with the STIG for the asset
        --targetcomment=<value>  Additional comments or notes about the asset
        --targetkey=<value>      A unique key or identifier for the asset within the checklist or inventory system
        --techarea=<option>      The technical area or domain to which the asset belongs
                                <options: |Application Review|Boundary Security|CDS Admin Review|CDS Technical Review|Database Review|Domain Name System (DNS)|Exchange Server|Host Based System Security (HBSS)|Internal Network|Mobility|Other Review|Releasable Networks (REL)|Releaseable Networks (REL)|Traditional Security|UNIX OS|VVOIP Review|Web Review|Windows OS>
        --version=<value>        Profile version number
        --vulidmapping=<option>  Which type of control identifier to map to the checklist ID
                                <options: gid|id>
        --webdbinstance=<value>  The specific instance of the web application or database running on the server
        --webdbsite=<value>      The specific site or application hosted on the web or database server
        --webordatabase          Indicates whether the STIG is primarily for either a web or database server

  DESCRIPTION
    Translate a Heimdall Data Format JSON file into a DISA checklist file

  EXAMPLES
    $ saf convert hdf2ckl -i rhel7-results.json -o rhel7.ckl --fqdn reverseproxy.example.org --hostname reverseproxy --ip 10.0.0.3 --mac 12:34:56:78:90:AB

    $ saf convert hdf2ckl -i rhel8-results.json -o rhel8.ckl -m rhel8-metadata.json
```
[top](#convert-hdf-to-other-formats)
#### HDF to CSV
```
convert hdf2csv               Translate a Heimdall Data Format JSON file into a
                              Comma Separated Values (CSV) file

  USAGE
    $ saf convert hdf2csv -i <hdf-scan-results-json> -o <output-csv> [-h] [-f <csv-fields>] [-t]

  FLAGS
    -f, --fields=<csv-fields>               [default: All Fields] Fields to include in output CSV, separated by commas
    -i, --input=<hdf-scan-results-json>     (required) Input HDF file
    -o, --output=<output-csv>               (required) Output CSV file
    -t, --noTruncate                        Don't truncate fields longer than 32,767 characters (the cell limit in Excel)

  GLOBAL FLAGS
    -h, --help               Show CLI help
    -L, --logLevel=<option>  [default: info] Specify level for logging (if implemented by the CLI command)
                             <options: info|warn|debug|verbose>
        --interactive        Collect input tags interactively (not available on all CLI commands)

  EXAMPLES
  Running the CLI interactively
    $ saf convert hdf2csv --interactive
  Providing flags at the command line
    $ saf convert hdf2csv -i rhel7-results.json -o rhel7.csv --fields "Results Set,Status,ID,Title,Severity"
```
[top](#convert-hdf-to-other-formats)
#### HDF to Condensed JSON
```
convert hdf2condensed         Condensed format used by some community members
                              to pre-process data for elasticsearch and custom dashboards

  USAGE
    $ saf convert hdf2condensed -i <hdf-scan-results-json> -o <condensed-json> [-h]

  FLAGS
    -i, --input=<hdf-scan-results-json>     (required) Input HDF file
    -o, --output=<condensed-json>           (required) Output condensed JSON file

  GLOBAL FLAGS
    -h, --help               Show CLI help
    -L, --logLevel=<option>  [default: info] Specify level for logging (if implemented by the CLI command)
                             <options: info|warn|debug|verbose>
        --interactive        Collect input tags interactively (not available on all CLI commands)

  EXAMPLES
    $ saf convert hdf2condensed -i rhel7-results.json -o rhel7-condensed.json
```
[top](#convert-hdf-to-other-formats)

---
### Convert To HDF

#### ASFF to HDF

Output|Use|Command
---|---|---
ASFF json|All the findings that will be fed into the mapper|aws securityhub get-findings > asff.json
AWS SecurityHub enabled standards json|Get all the enabled standards so you can get their identifiers|aws securityhub get-enabled-standards > asff_standards.json
AWS SecurityHub standard controls json|Get all the controls for a standard that will be fed into the mapper|aws securityhub describe-standards-controls --standards-subscription-arn "arn:aws:securityhub:us-east-1:123456789123:subscription/cis-aws-foundations-benchmark/v/1.2.0" > asff_cis_standard.json

```
convert asff2hdf              Translate a AWS Security Finding Format JSON into a
                              Heimdall Data Format JSON file(s)
  USAGE
    $ saf convert asff2hdf -o <hdf-output-folder> [-h] (-i <asff-json> [--securityhub <standard-json>]... | -a -r <region> [-I | -C <certificate>] [-t <target>]) [-L info|warn|debug|verbose]

  FLAGS
    -C, --certificate=<certificate>       Trusted signing certificate file
    -I, --insecure                        Disable SSL verification, this is insecure
    -H, --securityHub=<standard-json>     Additional input files to provide context that an ASFF file needs
                                          such as the CIS AWS Foundations or AWS Foundational Security Best
                                          Practices documents (in ASFF compliant JSON form)    
    -a, --aws                             Pull findings from AWS Security Hub
    -i, --input=<asff-json>               (required if not using AWS) Input ASFF JSON file
    -o, --output=<hdf-output-folder>      (required) Output HDF JSON folder
    -r, --region=<region>                 Security Hub region to pull findings from
    -t, --target=<target>...              Target ID(s) to pull from Security Hub (maximum 10), leave blank for non-HDF findings

  GLOBAL FLAGS
    -h, --help               Show CLI help
    -L, --logLevel=<option>  [default: info] Specify level for logging (if implemented by the CLI command)
                             <options: info|warn|debug|verbose>
        --interactive        Collect input tags interactively (not available on all CLI commands)

  EXAMPLES
    Using ASFF JSON file
      $ saf convert asff2hdf -i asff-findings.json -o output-folder-name
    Using ASFF JSON file with additional input files
      $ saf convert asff2hdf -i asff-findings.json --securityhub <standard-1-json> ... --securityhub <standard-n-json> -o output-folder-name
    Using AWS to pull ASFF JSON findings
      $ saf convert asff2hdf --aws -o out -r us-west-2 --target rhel7
```
[top](#convert-other-formats-to-hdf)
#### AWS Config to HDF

***Note:*** Pulling AWS Config results data requires configuration of the AWS CLI, see 👉 [the AWS documentation](https://docs.aws.amazon.com/cli/latest/userguide/cli-chap-configure.html) or configuration of environment variables via Docker.

```
convert aws_config2hdf        Pull Configuration findings from AWS Config and convert
                              into a Heimdall Data Format JSON file
  USAGE
    $ saf convert aws_config2hdf -r <region> -o <hdf-scan-results-json> [-h] [-a <access-key-id>] [-s <secret-access-key>] [-t <session-token>] [-i]

  FLAGS
    -a, --accessKeyId=<access-key-id>           Access key ID
    -i, --insecure                              Disable SSL verification, this is insecure.
    -o, --output=<hdf-scan-results-json>        (required) Output HDF JSON File
    -r, --region=<region>                       (required) Region to pull findings from
    -s, --secretAccessKey=<secret-access-key>   Secret access key
    -t, --sessionToken=<session-token>          Session token

  GLOBAL FLAGS
    -h, --help               Show CLI help
    -L, --logLevel=<option>  [default: info] Specify level for logging (if implemented by the CLI command)
                             <options: info|warn|debug|verbose>
        --interactive        Collect input tags interactively (not available on all CLI commands)

  EXAMPLES
    $ saf convert aws_config2hdf -a ABCDEFGHIJKLMNOPQRSTUV -s +4NOT39A48REAL93SECRET934 -r us-east-1 -o output-hdf-name.json
```
[top](#convert-other-formats-to-hdf)
#### Burp Suite to HDF
```
convert burpsuite2hdf         Translate a BurpSuite Pro XML file into a Heimdall
                              Data Format JSON file
  USAGE
    $ saf convert burpsuite2hdf -i <burpsuite-xml> -o <hdf-scan-results-json> [-h] [-w]

  FLAGS
    -i, --input=<burpsuite-xml>            (required) Input Burpsuite Pro XML File
    -o, --output=<hdf-scan-results-json>   (required) Output HDF JSON File
    -w, --includeRaw                       Include raw input file in HDF JSON file

  GLOBAL FLAGS
    -h, --help               Show CLI help
    -L, --logLevel=<option>  [default: info] Specify level for logging (if implemented by the CLI command)
                             <options: info|warn|debug|verbose>
        --interactive        Collect input tags interactively (not available on all CLI commands)

  EXAMPLES
    $ saf convert burpsuite2hdf -i burpsuite_results.xml -o output-hdf-name.json
```
[top](#convert-other-formats-to-hdf)
#### CKL to POA&M

Note: The included CCI to NIST Mappings are the extracted from NIST.gov, for mappings specific to eMASS use [this](https://github.com/mitre/ckl2POAM/blob/main/resources/cci2nist.json) file instead).

```
convert ckl2POAM              Translate DISA Checklist CKL file(s) to POA&M files

  USAGE
    $ saf convert ckl2POAM -i <disa-checklist> -o <poam-output-folder> [-h] [-O <office/org>] [-d <device-name>] [-s <num-rows>]

  FLAGS
    -O, --officeOrg=<office/org>          Default value for Office/org (prompts for each file if not set)
    -d, --deviceName=<device-name>        Name of target device (prompts for each file if not set)
    -i, --input=<disa-checklist>...       (required) Path to the DISA Checklist File(s)
    -o, --output=<poam-output-folder>     (required) Path to output PO&M File(s)
    -s, --rowsToSkip=<num-rows>           [default: 4] Rows to leave between POA&M Items for milestones

  GLOBAL FLAGS
    -h, --help               Show CLI help
    -L, --logLevel=<option>  [default: info] Specify level for logging (if implemented by the CLI command)
                             <options: info|warn|debug|verbose>
        --interactive        Collect input tags interactively (not available on all CLI commands)

  ALIASES
    $ saf convert ckl2poam

  EXAMPLES
    $ saf convert ckl2POAM -i checklist_file.ckl -o output-folder -d abcdefg -s 2
```

[top](#convert-other-formats-to-hdf)
#### CycloneDX SBOM to HDF

Note: Currently, only the CycloneDX SBOM, VEX, and HBOM formats are officially supported in the CycloneDX SBOM convert command (formats like SaaSBOM are NOT supported and will result in errors). To convert other non-CycloneDX SBOM formats, first convert your current SBOM data file into the CycloneDX SBOM data format with [their provided utility](https://github.com/CycloneDX/cyclonedx-cli) and then convert the CycloneDX SBOM file to OHDF with the `saf convert cyclonedx_sbom2hdf` command.

EX) To convert SPDX SBOM format to CycloneDX SBOM format using the [CycloneDX CLI](https://github.com/CycloneDX/cyclonedx-cli), you can perform the following:

```
cyclonedx-cli convert --input-file spdx-sbom.json --output-file cyclonedx-sbom.json --input-format spdxjson --output-format json
```

And then use that resulting CycloneDX SBOM file to convert to OHDF.

```
convert cyclonedx_sbom2hdf                Translate a CycloneDX SBOM report into an HDF results set

  USAGE
    $ saf convert cyclonedx_sbom2hdf -i <cyclonedx_sbom-json> -o <hdf-scan-results-json> [-h] [-w]

  FLAGS
    -i, --input=<cyclonedx_sbom-json>     (required) Input CycloneDX SBOM File
    -o, --output=<hdf-scan-results-json>  (required) Output HDF JSON File
    -w, --includeRaw                      Include raw input file in HDF JSON file

  GLOBAL FLAGS
    -h, --help               Show CLI help
    -L, --logLevel=<option>  [default: info] Specify level for logging (if implemented by the CLI command)
                             <options: info|warn|debug|verbose>
        --interactive        Collect input tags interactively (not available on all CLI commands)

  EXAMPLES
    $ saf convert cyclonedx_sbom2hdf -i cyclonedx_sbom.json -o output-hdf-name.json
```

[top](#convert-other-formats-to-hdf)
#### DBProtect to HDF
```
convert dbprotect2hdf         Translate a DBProtect report in "Check Results
                              Details" XML format into a Heimdall Data Format JSON file
  USAGE
    $ saf convert dbprotect2hdf -i <dbprotect-xml> -o <hdf-scan-results-json> [-h] [-w]

  FLAGS
    -i, --input=<dbprotect-xml>           (required) 'Check Results Details' XML File
    -o, --output=<hdf-scan-results-json>  (required) Output HDF JSON File
    -w, --includeRaw                      Include raw input file in HDF JSON file

  GLOBAL FLAGS
    -h, --help               Show CLI help
    -L, --logLevel=<option>  [default: info] Specify level for logging (if implemented by the CLI command)
                             <options: info|warn|debug|verbose>
        --interactive        Collect input tags interactively (not available on all CLI commands)
        
    EXAMPLES
      $ saf convert dbprotect2hdf -i check_results_details_report.xml -o output-hdf-name.json
```

[top](#convert-other-formats-to-hdf)
##### Dependency-Track to HDF
```
convert dependency_track2hdf       Translate a Dependency-Track results JSON
                                   file into a Heimdall Data Format JSON file
  USAGE
    $ saf convert dependency_track2hdf -i <dt-fpf-json> -o <hdf-scan-results-json> [-h] [-w]

  FLAGS
    -h, --help            Show CLI help.
    -i, --input=<value>   (required) Input Dependency-Track FPF file
    -o, --output=<value>  (required) Output HDF file
    -w, --with-raw

  GLOBAL FLAGS
    -L, --logLevel=<option>  [default: info] Specify level for logging (if implemented by the CLI command)
                             <options: info|warn|debug|verbose>
        --interactive        Collect input tags interactively (not available on all CLI commands)

  EXAMPLES
    saf convert dependency_track2hdf -i dt-fpf.json -o output-hdf-name.json
```

[top](#convert-other-formats-to-hdf)
#### Fortify to HDF
```
convert fortify2hdf           Translate a Fortify results FVDL file into a Heimdall
                              Data Format JSON file; the FVDL file is an XML that can be
                              extracted from the Fortify FPR project file using standard
                              file compression tools
  USAGE
    $ saf convert fortify2hdf -i <fortify-fvdl> -o <hdf-scan-results-json> [-h] [-w]

  FLAGS
    -i, --input=<fortify-fvdl>            (required) Input FVDL File
    -o, --output=<hdf-scan-results-json>  (required) Output HDF JSON File
    -w, --includeRaw                      Include raw input file in HDF JSON file

  GLOBAL FLAGS
    -h, --help               Show CLI help
    -L, --logLevel=<option>  [default: info] Specify level for logging (if implemented by the CLI command)
                             <options: info|warn|debug|verbose>
        --interactive        Collect input tags interactively (not available on all CLI commands)

  EXAMPLES
    $ saf convert fortify2hdf -i audit.fvdl -o output-hdf-name.json
```

[top](#convert-other-formats-to-hdf)
#### gosec to HDF
```
convert gosec2hdf             Translate a gosec (Golang Security Checker) results file
                              into a Heimdall Data Format JSON file
  USAGE
    $ saf convert gosec2hdf -i <gosec-json> -o <hdf-scan-results-json> [-h] [-w]

  FLAGS
    -h, --help            Show CLI help.
    -i, --input=<value>   (required) Input gosec Results JSON File
    -o, --output=<value>  (required) Output HDF JSON File
    -w, --includeRaw      Include raw input file in HDF JSON file

  GLOBAL FLAGS
    -L, --logLevel=<option>  [default: info] Specify level for logging (if implemented by the CLI command)
                             <options: info|warn|debug|verbose>
        --interactive        Collect input tags interactively (not available on all CLI commands)

  EXAMPLES
    $ saf convert gosec2hdf -i gosec_results.json -o output-hdf-name.json
```

[top](#convert-other-formats-to-hdf)
#### Ion Channel 2 HDF
```
convert ionchannel2hdf        Pull and translate SBOM data from Ion Channel
                              into Heimdall Data Format
  USAGE
    $ saf convert ionchannel2hdf -o <hdf-output-folder> [-h] (-i <ionchannel-json> | -a <api-key> -t <team-name> [--raw ] [-p <project>] [-A ]) [-L info|warn|debug|verbose]

  FLAGS
    -A, --allProjects                   Pull all projects available within your team
    -L, --logLevel=<option>             [default: info]
                                        <options: info|warn|debug|verbose>
    -a, --apiKey=<api-key>              API Key from Ion Channel user settings
    -i, --input=<ionchannel-json>...    Input IonChannel JSON file
    -o, --output=<hdf-output-folder>    (required) Output JSON folder
    -p, --project=<project>...          The name of the project(s) you would like to pull
    -t, --teamName=<team-name>          Your team name that contains the project(s) you would like to pull data from
        --raw                           Output Ion Channel raw data

  GLOBAL FLAGS
    -h, --help               Show CLI help
    -L, --logLevel=<option>  [default: info] Specify level for logging (if implemented by the CLI command)
                             <options: info|warn|debug|verbose>
        --interactive        Collect input tags interactively (not available on all CLI commands)

  EXAMPLES
    Using Input IonChannel JSON file
      $ saf convert ionchannel2hdf -o output-folder-name -i ion-channel-file.json
    Using IonChannel API Key (pull one project)
      $ saf convert ionchannel2hdf -o output-folder-name -a ion-channel-apikey -t team-name -p project-name-to-pull --raw
    Using IonChannel API Key (pull all project)
      $ saf convert ionchannel2hdf -o output-folder-name -a ion-channel-apikey -t team-name -A --raw

```

[top](#convert-other-formats-to-hdf)
#### JFrog Xray to HDF
```
convert jfrog_xray2hdf        Translate a JFrog Xray results JSON file into a
                              Heimdall Data Format JSON file
  USAGE
    $ saf convert jfrog_xray2hdf -i <jfrog-xray-json> -o <hdf-scan-results-json> [-h] [-w]

  FLAGS
    -i, --input=<jfrog-xray-json>         (required) Input JFrog JSON File
    -o, --output=<hdf-scan-results-json>  (required) Output HDF JSON File
    -w, --includeRaw                      Include raw input file in HDF JSON file

  GLOBAL FLAGS
    -h, --help               Show CLI help
    -L, --logLevel=<option>  [default: info] Specify level for logging (if implemented by the CLI command)
                            <options: info|warn|debug|verbose>
        --interactive        Collect input tags interactively (not available on all CLI commands)

  EXAMPLES
    $ saf convert jfrog_xray2hdf -i xray_results.json -o output-hdf-name.json
```

[top](#convert-other-formats-to-hdf)
#### Tenable Nessus to HDF
```
convert nessus2hdf            Translate a Nessus XML results file into a Heimdall Data Format JSON file.
                              The current iteration maps all plugin families except for 'Policy Compliance'
                              A separate HDF JSON is generated for each host reported in the Nessus Report.
  USAGE
    $ saf convert nessus2hdf -i <nessus-xml> -o <hdf-scan-results-json> [-h] [-w]
  
  FLAGS
    -i, --input=<nessus-xml>              (required) Input Nessus XML File
    -o, --output=<hdf-scan-results-json>  (required) Output HDF JSON File
    -w, --includeRaw                      Include raw input file in HDF JSON file

  GLOBAL FLAGS
    -L, --logLevel=<option>  [default: info] Specify level for logging (if implemented by the CLI command)
                             <options: info|warn|debug|verbose>
        --interactive        Collect input tags interactively (not available on all CLI commands)
  
  EXAMPLES
    $ saf convert nessus2hdf -i nessus_results.xml -o output-hdf-name.json
```

[top](#convert-other-formats-to-hdf)
#### Microsoft Secure Score to HDF
Output|Use|Command
---|---|---
Microsoft Secure Score JSON|This file contains the Graph API response for the `security/secureScore` endpoint|PowerShell$ `Get-MgSecuritySecureScore -Top 500`
Microsoft Secure Score Control Profiles JSON|This file contains the Graph API response for the `security/secureScoreControlProfiles` endpoint|PowerShell$ `Get-MgSecuritySecureScoreControlProfile -Top 500`
Combined JSON|Combine the outputs from `security/secureScore` and `security/secureScoreControlProfiles` endpoints|`jq -s \'{"secureScore": .[0], "profiles": .[1]}\' secureScore.json secureScoreControlProfiles.json`


```
convert msft_secure2hdf       Translate a Microsoft Secure Score report and Secure Score Control to a Heimdall Data Format JSON file

  USAGE
<<<<<<< HEAD
    $ saf convert msft_secure2hdf -p <secure-score-control-profiles> -r <secureScore-json> -o <hdf-scan-results-json> [-w] [--interactive] [-L info|warn|debug|verbose] [-h]
    $ saf convert msft_secure2hdf -t <azure-tenant-id> -a <azure-app-id> -s <azure-app-secret> -o <hdf-scan-results-json> [-C <certificate> | -I] [-w] [--interactive] [-L info|warn|debug|verbose] [-h]
    $ saf convert msft_secure2hdf -i <combined-inputs> -o <hdf-scan-results-json> [-w] [--interactive] [-L info|warn|debug|verbose] [-h]

  FLAGS
    -h, --help                    Show CLI help.
    -o, --output=<value>          (required) Output HDF JSON file
    -i, --combinedInputs=<value>  {secureScore: <CONTENTS_OF_INPUT_SCORE_DOC>}, profiles: <CONTENTS_OF_INPUT_PROFILES_DOC>

    -r, --inputScoreDoc=<value>   Input Microsoft Graph API "GET /security/secureScores" output JSON File
    -p, --inputProfiles=<value>   Input Microsoft Graph API "GET /security/secureScoreControlProfiles" output JSON File
    
    -t, --tenantId=<value>        Azure tenant ID
    -a, --appId=<value>           Azure application ID
    -s, --appSecret=<value>       Azure application secret
    -C, --certificate=<value>     Trusted signing certificate file
    -I, --insecure                Disable SSL verification, this is insecure.
    
    -w, --includeRaw              Include raw input file in HDF JSON file

  GLOBAL FLAGS
    -L, --logLevel=<option>  [default: info] Specify level for logging (if implemented by the CLI command)
                            <options: info|warn|debug|verbose>
=======
    $ saf convert msft_secure2hdf -p <secure-score-control-profiles> -r <secureScore-json>-o <hdf-scan-results-json> [-h]
    $ saf convert msft_secure2hdf -t <azure-tenant-id> -a <azure-app-id> -s <azure-app-secret> -o <hdf-scan-results-json> [-h]
    $ saf convert msft_secure2hdf -i <combined-inputs> -o <hdf-scan-results-json> [-h]

  FLAGS
    -C, --certificate=<value>     Trusted signing certificate file
    -I, --insecure                Disable SSL verification, this is insecure.
    -a, --appId=<value>           Azure application ID
    -i, --combinedInputs=<value>  JSON File combining the outputs from the Microsoft Graph API endpoints
                                  {secureScore: <CONTENTS_OF_INPUT_SCORE_DOC>}, profiles: <CONTENTS_OF_INPUT_PROFILES_DOC>
    -o, --output=<value>          (required) Output HDF JSON file
    -p, --inputProfiles=<value>   Input Microsoft Graph API "GET /security/secureScoreControlProfiles" output JSON File
    -r, --inputScoreDoc=<value>   Input Microsoft Graph API "GET /security/secureScores" output JSON File
    -s, --appSecret=<value>       Azure application secret
    -t, --tenantId=<value>        Azure tenant ID
    -w, --includeRaw              Include raw input file in HDF JSON file

  GLOBAL FLAGS
    -h, --help               Show CLI help
    -L, --logLevel=<option>  [default: info] Specify level for logging (if implemented by the CLI command)
                             <options: info|warn|debug|verbose>
>>>>>>> 1e9af75c
        --interactive        Collect input tags interactively (not available on all CLI commands)

  EXAMPLES
    Using input files
<<<<<<< HEAD
      $ saf convert msft_secure2hdf -p secureScore.json -r secureScoreControlProfiles -o output-hdf-name.json [-w]
=======
      $ saf convert msft_secure2hdf -p secureScore.json -r secureScoreControlProfiles -o output-hdf-name.json
>>>>>>> 1e9af75c

    Using Azure tenant ID
      $ saf convert msft_secure2hdf -t "12345678-1234-1234-1234-1234567890abcd"   \
                                    -a "12345678-1234-1234-1234-1234567890abcd"   \
                                    -s "aaaaa~bbbbbbbbbbbbbbbbbbbbbbbbb-cccccccc" \
                                    -o output-hdf-name.json [-I | -C <certificate>]

    Using combined inputs
<<<<<<< HEAD
      $ saf convert msft_secure2hdf -i <(jq '{"secureScore": .[0], "profiles": .[1]}' secureScore.json secureScoreControlProfiles.json)> \
                                    -o output-hdf-name.json [-w]
=======
      $ saf convert msft_secure2hdf -i <(jq '{"secureScore": .[0], "profiles": .[1]}' secureScore.json secureScoreControlProfiles.json) -o output-hdf-name.json
>>>>>>> 1e9af75c

```

[top](#convert-other-formats-to-hdf)
#### Netsparker to HDF
```
convert netsparker2hdf        Translate a Netsparker XML results file into a
                              Heimdall Data Format JSON file. The current
                              iteration only works with Netsparker Enterprise
                              Vulnerabilities Scan.
  USAGE
    $ saf convert netsparker2hdf -i <netsparker-xml> -o <hdf-scan-results-json> [-h] [-w]

  FLAGS
    -i, --input=<netsparker-xml>          (required) Input Netsparker XML File
    -o, --output=<hdf-scan-results-json>  (required) Output HDF JSON File
    -w, --includeRaw                      Include raw input file in HDF JSON file

GLOBAL FLAGS
  -h, --help               Show CLI help
  -L, --logLevel=<option>  [default: info] Specify level for logging (if implemented by the CLI command)
                           <options: info|warn|debug|verbose>
      --interactive        Collect input tags interactively (not available on all CLI commands)

  EXAMPLES
    $ saf convert netsparker2hdf -i netsparker_results.xml -o output-hdf-name.json
```

[top](#convert-other-formats-to-hdf)
#### NeuVector to HDF
```
convert neuvector2hdf         Translate a NeuVector results JSON to a Heimdall Data Format JSON file

USAGE
  $ saf convert neuvector2hdf -i <neuvector-json> -o <hdf-scan-results-json>

FLAGS
  -i, --input=<value>   (required) Input NeuVector Results JSON File
  -o, --output=<value>  (required) Output HDF JSON file
  -w, --includeRaw      Include raw input file in HDF JSON file

GLOBAL FLAGS
  -L, --logLevel=<option>  [default: info] Specify level for logging (if implemented by the CLI command)
                           <options: info|warn|debug|verbose>
      --interactive        Collect input tags interactively (not available on all CLI commands)

EXAMPLES
  $ saf convert neuvector2hdf -i neuvector.json -o output-hdf-name.json
```
[top](#convert-other-formats-to-hdf)
#### Nikto to HDF
```
convert nikto2hdf             Translate a Nikto results JSON file into a Heimdall
                              Data Format JSON file.
                              Note: Currently this mapper only supports single
                              target Nikto Scans
  USAGE
    $ saf convert nikto2hdf -i <nikto-json> -o <hdf-scan-results-json> [-h] [-w]

  FLAGS
    -i, --input=<nikto-json>              (required) Input Niktop Results JSON File
    -o, --output=<hdf-scan-results-json>  (required) Output HDF JSON File
    -w, --includeRaw                      Include raw input file in HDF JSON file

  GLOBAL FLAGS
    -h, --help               Show CLI help
    -L, --logLevel=<option>  [default: info] Specify level for logging (if implemented by the CLI command)
                             <options: info|warn|debug|verbose>
        --interactive        Collect input tags interactively (not available on all CLI commands)
EXAMPLES
  $ saf convert nikto2hdf -i nikto-results.json -o output-hdf-name.json
```
[top](#convert-other-formats-to-hdf)
#### Prisma to HDF
```
convert prisma2hdf            Translate a Prisma Cloud Scan Report CSV file into
                              Heimdall Data Format JSON files
  USAGE
    $ saf convert prisma2hdf -i <prisma-cloud-csv> -o <hdf-output-folder> [-h]

  FLAGS
    -i, --input=<prisma-cloud-csv>    (required) Prisma Cloud Scan Report CSV
    -o, --output=<hdf-output-folder>  (required) Output HDF JSON file

  GLOBAL FLAGS
    -L, --logLevel=<option>  [default: info] Specify level for logging (if implemented by the CLI command)
                            <options: info|warn|debug|verbose>
        --interactive        Collect input tags interactively (not available on all CLI commands)
  EXAMPLES
    $ saf convert prisma2hdf -i prismacloud-report.csv -o output-hdf-name.json
```
[top](#convert-other-formats-to-hdf)
#### Prowler to HDF
```
convert prowler2hdf           Translate a Prowler-derived AWS Security Finding
                              Format results from JSONL
                              into a Heimdall Data Format JSON file
  USAGE
    $ saf convert prowler2hdf -i <prowler-finding-json> -o <hdf-output-folder> [-h]

  FLAGS
    -i, --input=<prowler-finding-json>    (required) Input Prowler ASFF JSON File
    -o, --output=<hdf-output-folder>      (required) Output HDF JSON Folder

  GLOBAL FLAGS
    -h, --help               Show CLI help
    -L, --logLevel=<option>  [default: info] Specify level for logging (if implemented by the CLI command)
                            <options: info|warn|debug|verbose>
        --interactive        Collect input tags interactively (not available on all CLI commands)
  
  EXAMPLES
    $ saf convert prowler2hdf -i prowler-asff.json -o output-folder
```
[top](#convert-other-formats-to-hdf)
#### Sarif to HDF
```
convert sarif2hdf             Translate a SARIF JSON file into a Heimdall Data
                              Format JSON file
  USAGE
    $ saf convert sarif2hdf -i <sarif-json> -o <hdf-scan-results-json> [-h] [-w]

  FLAGS
    -i, --input=<sarif-json>              (required) Input SARIF JSON File
    -o, --output=<hdf-scan-results-json>  (required) Output HDF JSON File
    -w, --includeRaw                      Include raw input file in HDF JSON file

  GLOBAL FLAGS
    -h, --help               Show CLI help
    -L, --logLevel=<option>  [default: info] Specify level for logging (if implemented by the CLI command)
                             <options: info|warn|debug|verbose>
        --interactive        Collect input tags interactively (not available on all CLI commands)

  DESCRIPTION
    SARIF level to HDF impact mapping are:
      SARIF level error -> HDF impact 0.7
      SARIF level warning -> HDF impact 0.5
      SARIF level note -> HDF impact 0.3
      SARIF level none -> HDF impact 0.1
      SARIF level not provided -> HDF impact 0.1 as default

  EXAMPLES
    $ saf convert sarif2hdf -i sarif-results.json -o output-hdf-name.json
```

[top](#convert-other-formats-to-hdf)
#### Scoutsuite to HDF
```
convert scoutsuite2hdf        Translate a ScoutSuite results from a Javascript
                              object into a Heimdall Data Format JSON file

                              Note: Currently this mapper only supports AWS
  USAGE
    $ saf convert scoutsuite2hdf -i <scoutsuite-results-js> -o <hdf-scan-results-json> [-h] [-w]

  FLAGS
    -i, --input=<scoutsuite-results-js>   (required) Input ScoutSuite Results JS File
    -o, --output=<hdf-scan-results-json>  (required) Output HDF JSON File
    -w, --includeRaw                      Include raw input file in HDF JSON file

  GLOBAL FLAGS
    -h, --help               Show CLI help
    -L, --logLevel=<option>  [default: info] Specify level for logging (if implemented by the CLI command)
                            <options: info|warn|debug|verbose>
        --interactive        Collect input tags interactively (not available on all CLI commands)

  EXAMPLES
    $ saf convert scoutsuite2hdf -i scoutsuite-results.js -o output-hdf-name.json
```
[top](#convert-other-formats-to-hdf)
#### Snyk to HDF
```
convert snyk2hdf              Translate a Snyk results JSON file into a Heimdall
                              Data Format JSON file
                              A separate HDF JSON is generated for each project
                              reported in the Snyk Report
  USAGE
    $ saf convert snyk2hdf -i <snyk-json> -o <hdf-scan-results-json> [-h]

  FLAGS
    -i, --input=<snyk-json>               (required) Input Snyk Results JSON File
    -o, --output=<hdf-scan-results-json>  (required) Output HDF JSON File

  GLOBAL FLAGS
    -h, --help               Show CLI help
    -L, --logLevel=<option>  [default: info] Specify level for logging (if implemented by the CLI command)
                             <options: info|warn|debug|verbose>
        --interactive        Collect input tags interactively (not available on all CLI commands)

  EXAMPLES
    $ saf convert snyk2hdf -i snyk_results.json -o output-file-prefix
```
[top](#convert-other-formats-to-hdf)
#### SonarQube to HDF
```
convert sonarqube2hdf         Pull SonarQube vulnerabilities for the specified
                              project name and optional branch or pull/merge
                              request ID name from an API and convert into a
                              Heimdall Data Format JSON file
  USAGE
    $ saf convert sonarqube2hdf -n <sonar-project-key> -u <http://your.sonar.instance:9000> -a <your-sonar-api-key> [ -b <target-branch> | -p <pull-request-id> ] -o <hdf-scan-results-json>

  FLAGS
    -a, --auth=<your-sonar-api-key>               (required) SonarQube API Key
    -n, --projectKey=<sonar-project-key>          (required) SonarQube Project Key
    -o, --output=<hdf-scan-results-json>          (required) Output HDF JSON File
    -u, --url=<http://your.sonar.instance:9000>   (required) SonarQube Base URL (excluding '/api')       
    -b, --branch=<target-branch>                  Requires Sonarqube Developer Edition or above
    -p, --pullRequestID=<pull-request-id>         Requires Sonarqube Developer Edition or above

  GLOBAL FLAGS
    -h, --help               Show CLI help
    -L, --logLevel=<option>  [default: info] Specify level for logging (if implemented by the CLI command)
                             <options: info|warn|debug|verbose>
        --interactive        Collect input tags interactively (not available on all CLI commands)

  EXAMPLES
    $ saf convert sonarqube2hdf -n sonar_project_key -u http://sonar:9000 --auth abcdefg -p 123 -o scan_results.json
```

[top](#convert-other-formats-to-hdf)
#### Splunk to HDF
```
convert splunk2hdf            Pull HDF data from your Splunk instance back into an HDF file

  USAGE
    $ saf splunk2hdf -H <host> -I <index> [-h] [-P <port>] [-s http|https] (-u <username> -p <password> | -t <token>) [-L info|warn|debug|verbose] [-i <filename/GUID> -o <hdf-output-folder>]

  FLAGS
    -H, --host=<value>      (required) Splunk Hostname or IP
    -I, --index=<value>     (required) Splunk index to query HDF data from
    -P, --port=<value>      [default: 8089] Splunk management port (also known as the Universal Forwarder port)
    -i, --input=<value>...  GUID(s) or Filename(s) of files from Splunk to convert
    -o, --output=<value>    Output HDF JSON Folder
    -p, --password=<value>  Your Splunk password
    -s, --scheme=<option>   [default: https] HTTP Scheme used for communication with splunk
                            <options: http|https>
    -t, --token=<value>     Your Splunk API Token
    -u, --username=<value>  Your Splunk username

  GLOBAL FLAGS
    -L, --logLevel=<option>  [default: info] Specify level for logging (if implemented by the CLI command)
                             <options: info|warn|debug|verbose>
        --interactive        Collect input tags interactively (not available on all CLI commands)

  EXAMPLES
    $ saf convert splunk2hdf -H 127.0.0.1 -u admin -p Valid_password! -I hdf -i some-file-in-your-splunk-instance.json -i yBNxQsE1mi4f3mkjtpap5YxNTttpeG -o output-folder
```

[top](#convert-other-formats-to-hdf)
#### Trivy to HDF
```
convert trivy2hdf             Translate a Trivy-derived AWS Security Finding
                              Format results from JSONL
                              into a Heimdall Data Format JSON file
  USAGE
    $ saf convert trivy2hdf -i <trivy-finding-json> -o <hdf-output-folder>

  FLAGS
    -i, --input=<trivy-finding-json>  (required) Input Trivy ASFF JSON File
    -o, --output=<hdf-output-folder>  (required) Output HDF JSON Folder

  GLOBAL FLAGS
    -h, --help               Show CLI help
    -L, --logLevel=<option>  [default: info] Specify level for logging (if implemented by the CLI command)
                             <options: info|warn|debug|verbose>
        --interactive        Collect input tags interactively (not available on all CLI commands)

  DESCRIPTION
    Note: Currently this mapper only supports the results of Trivy's `image`
    subcommand (featuring the CVE findings) while using the ASFF template format
    (which comes bundled with the repo). An example call to Trivy to get this
    type of file looks as follows:
    AWS_REGION=us-east-1 AWS_ACCOUNT_ID=123456789012 trivy image --no-progress --format template --template "@/absolute_path_to/git_clone_of/trivy/contrib/asff.tpl" -o trivy_asff.json golang:1.12-alpine

  EXAMPLES
    $ saf convert trivy2hdf -i trivy-asff.json -o output-folder
```

[top](#convert-other-formats-to-hdf)
#### Trufflehog to HDF
```
convert trufflehog2hdf         Translate a Trufflehog output file into an HDF results set

  USAGE
    $ saf convert trufflehog2hdf -i <trufflehog-json> -o <hdf-scan-results-json> [-h] [-w]

  FLAGS
    -i, --input=<trufflehog-json>         (required) Input Trufflehog file
    -o, --output=<hdf-scan-results-json>  (required) Output HDF JSON File
    -w, --includeRaw                      Include raw input file in HDF JSON file

  GLOBAL FLAGS
    -h, --help               Show CLI help
    -L, --logLevel=<option>  [default: info] Specify level for logging (if implemented by the CLI command)
                             <options: info|warn|debug|verbose>
        --interactive        Collect input tags interactively (not available on all CLI commands)

  EXAMPLES
    $ saf convert trufflehog2hdf -i trufflehog.json -o output-hdf-name.json
```

[top](#convert-other-formats-to-hdf)
#### Twistlock to HDF
```
convert twistlock2hdf         Translate a Twistlock CLI output file into an HDF results set

  USAGE
    $ saf convert twistlock2hdf -i <twistlock-json> -o <hdf-scan-results-json> [-h] [-w]

  FLAGS
    -i, --input=<twistlock-json>          (required) Input Twistlock file
    -o, --output=<hdf-scan-results-json>  (required) Output HDF JSON File
    -w, --includeRaw                      Include raw input file in HDF JSON file

  GLOBAL FLAGS
    -h, --help               Show CLI help
    -L, --logLevel=<option>  [default: info] Specify level for logging (if implemented by the CLI command)
                             <options: info|warn|debug|verbose>
        --interactive        Collect input tags interactively (not available on all CLI commands)
  
  EXAMPLES
    $ saf convert twistlock2hdf -i twistlock.json -o output-hdf-name.json
```

[top](#convert-other-formats-to-hdf)
#### Veracode to HDF
```
convert veracode2hdf          Translate a Veracode XML file into a Heimdall Data
                              Format JSON file
  USAGE
    $ saf convert veracode2hdf -i <veracode-xml> -o <hdf-scan-results-json> [-h]

  FLAGS
    -i, --input=<veracode-xml>            (required) Input Veracode XML File
    -o, --output=<hdf-scan-results-json>  (required) Output HDF JSON File

  GLOBAL FLAGS
    -h, --help               Show CLI help
    -L, --logLevel=<option>  [default: info] Specify level for logging (if implemented by the CLI command)
                             <options: info|warn|debug|verbose>
        --interactive        Collect input tags interactively (not available on all CLI commands)

  EXAMPLES
    $ saf convert veracode2hdf -i veracode_results.xml -o output-hdf-name.json
```
[top](#convert-other-formats-to-hdf)
#### XCCDF Results to HDF
***Note:*** `xccdf_results2hdf` only supports native OpenSCAP and SCC output.
```
convert xccdf_results2hdf     Translate a SCAP client XCCDF-Results XML report
                              to a Heimdall Data Format JSON file
  USAGE
    $ saf convert xccdf_results2hdf -i <xccdf-results-xml> -o <hdf-scan-results-json> [-h] [-w]

  FLAGS
    -i, --input=<xccdf-results-xml>       (required) Input XCCDF Results XML File
    -o, --output=<hdf-scan-results-json>  (required) Output HDF JSON File
    -w, --includeRaw                      Include raw input file in HDF JSON file

  GLOBAL FLAGS
    -h, --help               Show CLI help
    -L, --logLevel=<option>  [default: info] Specify level for logging (if implemented by the CLI command)
                             <options: info|warn|debug|verbose>
        --interactive        Collect input tags interactively (not available on all CLI commands)

  EXAMPLES
    $ saf convert xccdf_results2hdf -i results-xccdf.xml -o output-hdf-name.json
```

[top](#convert-other-formats-to-hdf)
#### OWASP ZAP to HDF
```
convert zap2hdf               Translate a OWASP ZAP results JSON to a Heimdall Data Format JSON file

  USAGE
    $ saf convert zap2hdf -i <zap-json> -n <target-site-name> -o <hdf-scan-results-json> [-h] [-w]

  FLAGS
    -i, --input=<zap-json>                (required) Input OWASP Zap Results JSON File
    -n, --name=<target-site-name>         (required) Target Site Name
    -o, --output=<hdf-scan-results-json>  (required) Output HDF JSON File
    -w, --includeRaw                      Include raw input file in HDF JSON file

  GLOBAL FLAGS
    -h, --help               Show CLI help
    -L, --logLevel=<option>  [default: info] Specify level for logging (if implemented by the CLI command)
                             <options: info|warn|debug|verbose>
        --interactive        Collect input tags interactively (not available on all CLI commands)

  EXAMPLES
    $ saf convert zap2hdf -i zap_results.json -n mitre.org -o scan_results.json
```
[top](#convert-other-formats-to-hdf)

---

### eMASS API CLI

The SAF CLI implements the eMASS REST API capabilities via the emasser CLI incorporated here with the SAF CLI. Please references the [emasser Features](https://saf-cli.mitre.org/docs/emasser) 📜 for additional information

To get top level help execute the following commad:

```
$ saf emasser [-h or -help]
[eMASS]        The eMASS REST API implementation

USAGE
  $ saf emasser COMMAND

TOPICS
  emasser delete  eMass REST API DELETE endpoint commands
  emasser get     eMass REST API GET endpoint commands
  emasser post    eMass REST API POST endpoint commands
  emasser put     eMass REST API PUT endpoint commands

COMMANDS
  emasser configure  Generate a configuration file (.env) for accessing an eMASS instances.
  emasser version    Display the eMASS API specification version the CLI implements.
```

[top](#emasser-client)

___

### View

#### Heimdall

You can start a local Heimdall Lite instance to visualize your findings with the SAF CLI. To start an instance use the `saf view heimdall` command:

```
view heimdall                 Run an instance of Heimdall Lite to
                              visualize your data
  USAGE
    $ saf view heimdall [-h] [-p <port>] [-f <file>] [-n]

  FLAGS
    -h, --help              Show CLI help
    -f, --files=<file>...   File(s) to display in Heimdall
    -n, --noOpenBrowser     Don't open the default browser automatically
    -p, --port=<port>       [default: 3000] Port To Expose Heimdall On (Default 3000)

  ALIASES
    $ saf heimdall

  EXAMPLES
    $ saf view heimdall -p 8080
```
[top](#view-hdf-summaries-and-data)

#### Summary

To get a quick compliance summary from an HDF file (grouped by profile name) use the `saf view summary` command:

```
view summary                  Get a quick compliance overview of an HDF file

  USAGE
    $ saf view summary -i <<hdf-file>... [-o <output>] [-f json|yaml|markdown] [-s] [-r] [-t] [-l <value>] [-h]

  FORMATTING FLAGS
    -f, --format=<option>    [default: yaml] Specify output format
                            <options: json|yaml|markdown>
    -r, --[no-]print-pretty  Enable human-readable data output
    -t, --[no-]title-table   Add titles to the markdown table(s)

  HELP FLAGS
    -h, --help  Show help information

  I/O FLAGS
    -i, --input=<value>...  (required) Specify input HDF file(s)
    -o, --output=<value>    Specify output file(s)
    -s, --[no-]stdout       Enable printing to console

  DEBUGGING FLAGS
    -l, --logLevel=<value>  [default: info] Set log level

  ALIASES
    $ saf summary

  EXAMPLES
    Summarize 'input.hdf' single HDF file
      $ saf summary -i input.hdf

    Specify Formats
      $ saf summary -i input.hdf input.json --format=json

    Output GitHub Flavored Markdown Table, skip the console, and save to 'output.md
      $ saf summary -i input.hdf input.json --format=markdown --no-stdout -o output.md

    Summarize multiple HDF files
      $ saf summary --input input1.hdf --input input2.hdf
      $ saf summary --input input1.hdf input2.hdf

    Save summary to 'output.json' and print to the console
      $ saf summary -i input.hdf --output output.json

    Enable human-readable output
      $ saf summary --input input.hdf --pretty-print

    Useful for scripts or data-processing (RAW yaml/json/etc.)
      $ saf summary -i input.hdf --no-pretty-print

```
[top](#view-hdf-summaries-and-data)

---

### Validate

#### Thresholds

See the wiki for more information on 👉 [template files](https://github.com/mitre/saf/wiki/Validation-with-Thresholds).

```
validate threshold            Validate the compliance and status counts of an HDF file

  USAGE
    $ saf validate threshold -i <hdf-json> [-h] [-T <flattened-threshold-json> | -F <template-file>]

  FLAGS
    -F, --templateFile=<template-file>                Expected data template, generate one with "saf generate threshold"
    -T, --templateInline=<flattened-threshold-json>   Flattened JSON containing your validation thresholds
                                                      (Intended for backwards compatibility with InSpec Tools)
    -i, --input=<hdf-json>                            (required) Input HDF JSON File

  GLOBAL FLAGS
    -h, --help               Show CLI help
    -L, --logLevel=<option>  [default: info] Specify level for logging (if implemented by the CLI command)
                             <options: info|warn|debug|verbose>
        --interactive        Collect input tags interactively (not available on all CLI commands)

  EXAMPLES
    $ saf validate threshold -i rhel7-results.json -F output.yaml
```

[top](#validate-hdf-thresholds)

---

### Generate

#### Delta

See the wiki for more information on 👉 [Delta](https://github.com/mitre/saf/wiki/Delta-(WIP)).

```
Update an existing InSpec profile with updated XCCDF guidance

USAGE
  $ saf generate delta [-L info|warn|debug|verbose] [-J <value> | --interactive] [-X <value> | ] [-o <value> | ]
    [-O <value> | ] [-r <value> | ] [-T rule|group|cis|version | ] [-M -c <value>]

FLAGS
  -J, --inspecJsonFile=<value>  (required if not --interactive) Input execution/profile JSON file - can be generated using the "inspec json <profile path> | jq . > profile.json" command
  -X, --xccdfXmlFile=<value>    (required if not --interactive) The XCCDF XML file containing the new guidance - in the form of .xml file
  -o, --deltaOutputDir=<value>  (required if not --interactive) The output folder for the updated profile - if not empty it will be overwritten
  -O, --ovalXmlFile=<value>     The OVAL XML file containing definitions used in the new guidance - in the form of .xml file
  -T, --idType=<option>         [default: rule] Control ID Types: 
                                'rule' - Vulnerability IDs (ex. 'SV-XXXXX'), 
                                'group' - Group IDs (ex. 'V-XXXXX'), 
                                'cis' - CIS Rule IDs (ex. C-1.1.1.1), 
                                'version' - Version IDs (ex. RHEL-07-010020 - also known as STIG IDs)
                                <options: rule|group|cis|version>
  -M, --runMapControls          Run the approximate string matching process
  -c, --controlsDir=<value>     The InSpec profile directory containing the controls being updated (controls Delta is processing)
  -r, --report=<value>          Output markdown report file - must have an extension of .md

GLOBAL FLAGS
  -h, --help               Show CLI help
  -L, --logLevel=<option>  [default: info] Specify level for logging (if implemented by the CLI command)
                          <options: info|warn|debug|verbose>
      --interactive        Collect input tags interactively (not available on all CLI commands)

EXAMPLES
  $ saf generate delta -J <profile_json_file.json> -X <xccdf_guidance_file.xml, -o <updated_controls_directory>

  $ saf generate delta -J <profile_json_file.json> -X <xccdf_guidance_file.xml, -o <updated_controls_directory> -M
    -c <controls_directory_being_processed_by_delta>

```
[top](#generate-data-reports-and-more)

#### Delta Supporting Options
Use this process prior of running `generate delta`. The process updates the controls with metadata provided by the XCCDF guidance to include the controls name and number. Additionally it formates the control the same way the `generate delta` will. Running this process minimizes the delta output content and makes for better and easier visualization of the modification provided by the Delta process.

```
USAGE
  $ saf generate update_controls4delta -X <value> -J <value> -c <value> [-P V|VS] [--[no-]useXccdfGroupId] [--[no-]backupControls] [--[no-]formatControls] [-L info|warn|debug|verbose]

FLAGS
  -X, --xccdfXmlFile=<value>    (required) The XCCDF XML file containing the new guidance - in the form of an .xml file
  -c, --controlsDir=<value>     (required) The InSpec profile controls directory containing the profiles to be updated  
  -J, --inspecJsonFile=<value>  Input execution/profile JSON file - can be generated using the "inspec json <profile path> > profile.json"
                                command. If not provided the `inspec` CLI must be installed
  -P, --controlPrefix=<option>  [default: V] Old control number prefix V or SV, default V <options: V|SV>
  -g, --[no-]useXccdfGroupId    Use the XCCDF `Group Id` to rename the controls. Uses prefix V or SV based on controlPrefix option
                                [default: false]
  -b, --[no-]backupControls     Preserve modified controls in a backup directory (oldControls) inside the controls directory
                                [default: true]
  -f, --[no-]formatControls     Format control contents in the same way `generate delta` will write controls
                                [default: true]

GLOBAL FLAGS
  -h, --help               Show CLI help
  -L, --logLevel=<option>  [default: info] Specify level for logging (if implemented by the CLI command)
                            <options: info|warn|debug|verbose>
      --interactive        Collect input tags interactively (not available on all CLI commands)

EXAMPLES
  $ saf generate update_controls4delta -X ./the_xccdf_guidance_file.xml -c the_controls_directory -L debug
  $ saf generate update_controls4delta -X ./the_xccdf_guidance_file.xml -c the_controls_directory -g -L debug
  $ saf generate update_controls4delta -X ./the_xccdf_guidance_file.xml -J ./the_profile_json -c the_controls_directory -L debug
  $ saf generate update_controls4delta -X ./the_xccdf_guidance_file.xml -c the_controls_directory --no-formatControls -P SV -L debug
  $ saf generate update_controls4delta -X ./the_xccdf_guidance_file.xml -c the_controls_directory --no-backupControls --no-formatControls -P SV -L debug

```
[top](#generate-data-reports-and-more)

#### CKL Templates

Checklist template files are used to give extra information to `saf convert hdf2ckl`.

```
generate ckl_metadata         Generate a checklist metadata template for "saf convert hdf2ckl"

  USAGE
    $ saf generate ckl_metadata -o <json-file> [-h]

  FLAGS
    -o, --output=<json-file>  (required) Output JSON File

  GLOBAL FLAGS
    -h, --help               Show CLI help
    -L, --logLevel=<option>  [default: info] Specify level for logging (if implemented by the CLI command)
                             <options: info|warn|debug|verbose>
        --interactive        Collect input tags interactively (not available on all CLI commands)
        
  EXAMPLES
    $ saf generate ckl_metadata -o rhel_metadata.json
```
[top](#generate-data-reports-and-more)

#### InSpec Metadata

InSpec metadata files are used to give extra information to `saf convert *2inspec_stub`.

```
generate inspec_metadata      Generate an InSpec metadata template for "saf convert *2inspec_stub"

  USAGE
    $ saf generate inspec_metadata -o <json-file>

  FLAGS
    -o, --output=<json-file>  (required) Output JSON File

  GLOBAL FLAGS
    -h, --help               Show CLI help
    -L, --logLevel=<option>  [default: info] Specify level for logging (if implemented by the CLI command)
                             <options: info|warn|debug|verbose>
        --interactive        Collect input tags interactively (not available on all CLI commands)

  EXAMPLES
    $ saf generate inspec_metadata -o ms_sql_baseline_metadata.json
```
[top](#generate-data-reports-and-more)

#### Inspec Profile
```
generate inspec_profile              Generate a new skeleton profile based on a (STIG or CIS) XCCDF benchmark file 

USAGE
<<<<<<< HEAD
  $ saf generate inspec_profile -X <[stig or cis]-xccdf-xml> [-O <oval-xccdf-xml>] [-o <output-folder>] [-m <metadata-json>] [-s] [-T rule|group|cis|version] [--interactive] [-L info|warn|debug|verbose] 

FLAGS
  -X, --xccdfXmlFile=<value>     (required) Path to the XCCDF benchmark file
=======
  $ saf generate inspec_profile -X <stig-xccdf-xml> [-O <oval-xccdf-xml] [-o <output-folder>] [-m <metadata-json>] [-T (rule|group|cis|version)] [-s] [-L (info|warn|debug|verbose)] [-h] [--interactive]

FLAGS
  -X, --xccdfXmlFile=<value>     (required) Path to the XCCDF benchmark file  
>>>>>>> 1e9af75c
  -O, --ovalDefinitions=<value>  Path to an OVAL definitions file to populate profile elements that reference OVAL definitions
  -T, --idType=<option>          [default: rule] Control ID Types: 'rule' - Vulnerability IDs (ex. 'SV-XXXXX'), 'group' -
                                 Group IDs (ex. 'V-XXXXX'), 'cis' - CIS Rule IDs (ex.
                                 C-1.1.1.1), 'version' - Version IDs (ex. RHEL-07-010020 - also known as STIG IDs)
                                 <options: rule|group|cis|version>
  -m, --metadata=<value>         Path to a JSON file with additional metadata for the inspec.yml
                                 The metadata Json is of the following format:
                                 {"maintainer": string, "copyright": string, "copyright_email": string, "license": string, "version": string}
  -o, --output=<value>           [default: profile] The output folder to write the generated InSpec content (defaults to profile if 
                                 unable to translate xccdf title)
  -s, --singleFile               Output the resulting controls as a single file

  GLOBAL FLAGS
    -h, --help               Show CLI help
    -L, --logLevel=<option>  [default: info] Specify level for logging (if implemented by the CLI command)
                             <options: info|warn|debug|verbose>
        --interactive        Collect input tags interactively (not available on all CLI commands)

ALIASES
  $ saf generate xccdf_benchmark2inspec_stub

EXAMPLES
  $ saf generate xccdf_benchmark2inspec_stub -X ./U_RHEL_6_STIG_V2R2_Manual-xccdf.xml -T group --logLevel debug -r rhel-6-update-report.md
  $ saf generate xccdf_benchmark2inspec_stub -X ./CIS_Ubuntu_Linux_18.04_LTS_Benchmark_v1.1.0-xccdf.xml -O ./CIS_Ubuntu_Linux_18.04_LTS_Benchmark_v1.1.0-oval.xml --logLevel debug
```
[top](#generate-data-reports-and-more)
#### Thresholds

Threshold files are used in CI to ensure minimum compliance levels and validate control severities and statuses using `saf validate threshold`

See the wiki for more information on 👉 [template files](https://github.com/mitre/saf/wiki/Validation-with-Thresholds).

```
generate threshold            Generate a compliance template for "saf validate threshold".
                              Default output states that you must have your current
                              control counts or better (More Passes and/or less
                              Fails/Skips/Not Applicable/No Impact/Errors)
  USAGE
    $ saf generate threshold -i <hdf-json> [-o <threshold-yaml>] [-h] [-e] [-c]

  FLAGS
    -c, --generateControlIds  Validate control IDs have the correct severity and status
    -e, --exact               All counts should be exactly the same when validating, not just less than or greater than
    -i, --input=<value>       (required) Input HDF JSON File
    -o, --output=<value>      Output Threshold YAML File

  GLOBAL FLAGS
    -h, --help               Show CLI help
    -L, --logLevel=<option>  [default: info] Specify level for logging (if implemented by the CLI command)
                             <options: info|warn|debug|verbose>
        --interactive        Collect input tags interactively (not available on all CLI commands)

  EXAMPLES
    $ saf generate threshold -i rhel7-results.json -e -c -o output.yaml
```
[top](#generate-data-reports-and-more)

#### Spreadsheet (csv/xlsx) to InSpec

You can use `saf generate spreadsheet2inspec_stub` to generate an InSpec profile stub from a spreadsheet file.

```
generate spreadsheet2inspec_stub              Generate an InSpec profile stub from a CSV STIGs or CIS XLSX benchmarks

USAGE
  $ saf generate spreadsheet2inspec_stub -i, --input=<XLSX or CSV> -o, --output=FOLDER

OPTIONS
  -M, --mapping=mapping                      Path to a YAML file with mappings for each field, by default, CIS Benchmark
                                             fields are used for XLSX, STIG Viewer CSV export is used by CSV
  -c, --controlNamePrefix=controlNamePrefix  Prefix for all control IDs
  -f, --format=cis|disa|general              [default: general]
  -i, --input=input                          (required)
  -e, --encodingHeader                       Add the "# encoding: UTF-8" comment at the top of each control
  -l, --lineLength=lineLength                [default: 80] Characters between lines within InSpec controls
  -m, --metadata=metadata                    Path to a JSON file with additional metadata for the inspec.yml file
  -o, --output=output                        (required) [default: profile] Output InSpec profile stub folder

  GLOBAL FLAGS
    -L, --logLevel=<option>  [default: info] Specify level for logging (if implemented by the CLI command)
                             <options: info|warn|debug|verbose>
        --interactive        Collect input tags interactively (not available on all CLI commands)

EXAMPLES
  saf generate spreadsheet2inspec_stub -i spreadsheet.xlsx -o profile
```
[top](#generate-data-reports-and-more)

##### DoD Stub vs CIS Stub Formatting

The converter supports both Stub and CIS styles. The `--format` flag is used to specify the required output format. Default is DoD Stub Format.

- Specifying the `--format` flag as either `cis` or `disa` will parse the input spreadsheet according to the standard formats for CIS Benchmark exports and DISA STIG exports, respectively.
- You can also use the `general` setting (the default) to parse an arbitrary spreadsheet, but if you do so, you must provide a mapping file with the `--mapping` flag so that `saf` can parse the input.
- If you provide a non-standard spreadsheet, the first row of values are assumed to be column headers.

[top](#generate-data-reports-and-more)

#### Mapping Files

Mapping files are YAML files that tell `saf` which columns in the input spreadsheet should be parsed. Mapping files are structured as following:

``` yaml
id:                           # Required
  - ID
  - "recommendation #"
title:                        # Required
  - Title                     # You can give more than one column header as a value for an
  - title                     # attribute if you are not sure how it will be spelled in the input.
desc:
  - Description
  - Discussion
  - description
impact: 0.5                  # If impact is set, its value will be used for every control
desc.rationale:
  - Rationale
  - rationale statement
desc.check:                   # Required
  - Audit
  - audit procedure
desc.fix:
  - Remediation
  - remediation procedure
desc.additional_information:  # You can define arbitrary values under desc and tag
  - Additional Information    # if you have extra fields to record
desc.default_value:
  - Default Value
ref:                          # InSpec keyword - saf will check this column for URLs (links to documentation)
  - References                # and record each address as a ref attribute
```

Where the keys (`title`) are InSpec control attributes and the values (`- Title`) are the column headers in the input spreadsheet that correspond to that attribute.

[top](#generate-data-reports-and-more)

---

### Supplement

Supplement (ex. read or modify) elements that provide contextual information in an HDF file such as `passthrough` or `target`

#### Passthrough

Supplement (ex. read or modify) the `passthrough` element, which provides contextual information in the Heimdall Data Format results JSON file

```
EXAMPLE (combined read, modfication, and overwrite of the original file)
  $ saf supplement passthrough read -i hdf_with_passthrough.json | jq -rc '.key = "new value"' | xargs -0 -I{} saf supplement passthrough write -i hdf_with_passthrough.json -d {}
```

Passthrough data can be any context/structure. See the sample below or visit 👉 [Supplement HDF files with additional information](https://github.com/mitre/saf/wiki/Supplement-HDF-files-with-additional-information-(ex.-%60passthrough%60,-%60target%60))
```json
{
  "CDM": {
    "HWAM": {
      "Asset_ID_Tattoo": "arn:aws:ec2:us-east-1:123456789012:instance/i-12345acbd5678efgh90",
      "Data_Center_ID": "1234-5678-ABCD-1BB1-CC12DD34EE56FF78",
      "FQDN": "i-12345acbd5678efgh90.ec2.internal",
      "Hostname": "i-12345acbd5678efgh90",
      "ipv4": "10.0.1.25",
      "ipv6": "none defined",
      "mac": "02:32:fd:e3:68:a1",
      "os": "Linux",
      "FISMA_ID": "ABCD2C21-7781-92AA-F126-FF987CZZZZ"
    },
    "CSM": {
      "Server_Type": "member server",
      "source_tool": "InSpec"
    }
  }
}
```
[top](#enhance-and-supplement-hdf-data)

##### Read

```
supplement passthrough read              Read the `passthrough` attribute in a given Heimdall Data Format JSON file and send it to stdout or write it to a file

USAGE
  $ saf supplement passthrough read -i <hdf-json> [-o <passthrough-json>]

FLAGS
  -i, --input=<value>   (required) An input HDF file
  -o, --output=<value>  An output `passthrough` JSON file (otherwise the data is sent to stdout)

  GLOBAL FLAGS
    -h, --help               Show CLI help
    -L, --logLevel=<option>  [default: info] Specify level for logging (if implemented by the CLI command)
                             <options: info|warn|debug|verbose>
        --interactive        Collect input tags interactively (not available on all CLI commands)

EXAMPLES
  $ saf supplement passthrough read -i hdf.json -o passthrough.json
```
[top](#enhance-and-supplement-hdf-data)

##### Write

```
supplement passthrough write              Overwrite the `passthrough` attribute in a given HDF file with the provided `passthrough` JSON data

USAGE
  $ saf supplement passthrough write -i <input-hdf-json> (-f <input-passthrough-json> | -d <passthrough-json>) [-o <output-hdf-json>]

FLAGS
  -d, --passthroughData=<value>  Input passthrough-data (can be any valid JSON); this flag or `passthroughFile` must be provided
  -f, --passthroughFile=<value>  An input passthrough-data file (can contain any valid JSON); this flag or `passthroughData` must be provided
  -i, --input=<value>            (required) An input Heimdall Data Format file
  -o, --output=<value>           An output Heimdall Data Format JSON file (otherwise the input file is overwritten)

  GLOBAL FLAGS
    -h, --help               Show CLI help
    -L, --logLevel=<option>  [default: info] Specify level for logging (if implemented by the CLI command)
                             <options: info|warn|debug|verbose>
        --interactive        Collect input tags interactively (not available on all CLI commands)

DESCRIPTION
  Passthrough data can be any context/structure. See sample ideas at [https://github.com/mitre/saf/wiki/Supplement-HDF-files-with-additional-information-(ex.-%60passthrough%60,-%60target%60)#:~:text=Settings-,Supplement%20HDF%20files%20with%20additional%20information,-(ex.%20%60passthrough%60%2C%20%60target](https://github.com/mitre/saf/wiki/Supplement-HDF-files-with-additional-information-(ex.-%60passthrough%60,-%60target%60))
  
EXAMPLES
  Providing passthrough-data
    $ saf supplement passthrough write -i hdf.json -d '{"a": 5}'
  Using passthrough-data file
    $ saf supplement passthrough write -i hdf.json -f passthrough.json -o new-hdf.json
```
[top](#enhance-and-supplement-hdf-data)

#### Target

Supplement (ex. read or modify) the `target` element, which provides contextual information in the Heimdall Data Format results JSON file

```
EXAMPLE (combined read, modfication, and overwrite of the original file)
  $ saf supplement target read -i hdf_with_target.json | jq -rc '.key = "new value"' | xargs -0 -I{} saf supplement target write -i hdf_with_target.json -d {}
```

Passthrough data can be any context/structure. See the sample below or visit 👉 [Supplement HDF files with additional information](https://github.com/mitre/saf/wiki/Supplement-HDF-files-with-additional-information-(ex.-%60passthrough%60,-%60target%60))
```json
{
  "AWS":{
    "Resources":[
      {
        "Type":"AwsEc2Instance",
        "Id":"arn:aws:ec2:us-east-1:123456789012:instance/i-06036f0ccaa012345",
        "Partition":"aws",
        "Region":"us-east-1",
        "Details":{
          "AwsEc2Instance":{
            "Type":"t2.medium",
            "ImageId":"ami-0d716eddcc7b7abcd",
            "IpV4Addresses":[
              "10.0.0.27"
            ],
            "KeyName":"rhel7_1_10152021",
            "VpcId":"vpc-0b53ff8f37a06abcd",
            "SubnetId":"subnet-0ea14519a4ddaabcd"
          }
        }
      }
    ]
  }
}
```
[top](#enhance-and-supplement-hdf-data)

##### Read

```
supplement target read              Read the `target` attribute in a given Heimdall Data Format JSON file and send it to stdout or write it to a file

USAGE
  $ saf supplement target read -i <hdf-json> [-o <target-json>]

FLAGS
  -i, --input=<value>   (required) An input HDF file
  -o, --output=<value>  An output `target` JSON file (otherwise the data is sent to stdout)

  GLOBAL FLAGS
    -h, --help               Show CLI help
    -L, --logLevel=<option>  [default: info] Specify level for logging (if implemented by the CLI command)
                             <options: info|warn|debug|verbose>
        --interactive        Collect input tags interactively (not available on all CLI commands)

EXAMPLES
  $ saf supplement target read -i hdf.json -o target.json
```
[top](#enhance-and-supplement-hdf-data)

##### Write

```
supplement target write              Overwrite the `target` attribute in a given HDF file with the provided `target` JSON data

USAGE
  $ saf supplement target write -i <input-hdf-json> (-f <input-target-json> | -d <target-json>) [-o <output-hdf-json>]

FLAGS
  -d, --targetData=<value>  Input target-data (can be any valid JSON); this flag or `targetFile` must be provided
  -f, --targetFile=<value>  An input target-data file (can contain any valid JSON); this flag or `targetData` must be provided
  -i, --input=<value>       (required) An input Heimdall Data Format file
  -o, --output=<value>      An output Heimdall Data Format JSON file (otherwise the input file is overwritten)

  GLOBAL FLAGS
    -h, --help               Show CLI help
    -L, --logLevel=<option>  [default: info] Specify level for logging (if implemented by the CLI command)
                             <options: info|warn|debug|verbose>
        --interactive        Collect input tags interactively (not available on all CLI commands)

DESCRIPTION
  Target data can be any context/structure. See sample ideas at https://github.com/mitre/saf/wiki/Supplement-HDF-files-with-additional-information-(ex.-%60passthrough%60,-%60target%60)

EXAMPLES
  Providing target-data
    $ saf supplement target write -i hdf.json -d '{"a": 5}'
  Using target-data file
    $ saf supplement target write -i hdf.json -f target.json -o new-hdf.json
```
[top](#enhance-and-supplement-hdf-data)

# License and Author

### Authors

- Author:: Will Dower [wdower](https://github.com/wdower)
- Author:: Ryan Lin [Rlin232](https://github.com/rlin232)
- Author:: Amndeep Singh Mann [Amndeep7](https://github.com/amndeep7)
- Author:: Camden Moors [camdenmoors](https://github.com/camdenmoors)
- Author:: Emily Rodriguez [em-c-rod](https://github.com/em-c-rod)
- Author:: George Dias [georgedias](https://github.com/georgedias)

### NOTICE

© 2022 The MITRE Corporation.

Approved for Public Release; Distribution Unlimited. Case Number 18-3678.

### NOTICE

MITRE hereby grants express written permission to use, reproduce, distribute, modify, and otherwise leverage this software to the extent permitted by the licensed terms provided in the LICENSE.md file included with this project.

### NOTICE

This software was produced for the U. S. Government under Contract Number HHSM-500-2012-00008I, and is subject to Federal Acquisition Regulation Clause 52.227-14, Rights in Data-General.

No other use other than that granted to the U. S. Government, or to those acting on behalf of the U. S. Government under that Clause is authorized without the express written permission of The MITRE Corporation.

For further information, please contact The MITRE Corporation, Contracts Management Office, 7515 Colshire Drive, McLean, VA 22102-7539, (703) 983-6000.<|MERGE_RESOLUTION|>--- conflicted
+++ resolved
@@ -879,31 +879,6 @@
 convert msft_secure2hdf       Translate a Microsoft Secure Score report and Secure Score Control to a Heimdall Data Format JSON file
 
   USAGE
-<<<<<<< HEAD
-    $ saf convert msft_secure2hdf -p <secure-score-control-profiles> -r <secureScore-json> -o <hdf-scan-results-json> [-w] [--interactive] [-L info|warn|debug|verbose] [-h]
-    $ saf convert msft_secure2hdf -t <azure-tenant-id> -a <azure-app-id> -s <azure-app-secret> -o <hdf-scan-results-json> [-C <certificate> | -I] [-w] [--interactive] [-L info|warn|debug|verbose] [-h]
-    $ saf convert msft_secure2hdf -i <combined-inputs> -o <hdf-scan-results-json> [-w] [--interactive] [-L info|warn|debug|verbose] [-h]
-
-  FLAGS
-    -h, --help                    Show CLI help.
-    -o, --output=<value>          (required) Output HDF JSON file
-    -i, --combinedInputs=<value>  {secureScore: <CONTENTS_OF_INPUT_SCORE_DOC>}, profiles: <CONTENTS_OF_INPUT_PROFILES_DOC>
-
-    -r, --inputScoreDoc=<value>   Input Microsoft Graph API "GET /security/secureScores" output JSON File
-    -p, --inputProfiles=<value>   Input Microsoft Graph API "GET /security/secureScoreControlProfiles" output JSON File
-    
-    -t, --tenantId=<value>        Azure tenant ID
-    -a, --appId=<value>           Azure application ID
-    -s, --appSecret=<value>       Azure application secret
-    -C, --certificate=<value>     Trusted signing certificate file
-    -I, --insecure                Disable SSL verification, this is insecure.
-    
-    -w, --includeRaw              Include raw input file in HDF JSON file
-
-  GLOBAL FLAGS
-    -L, --logLevel=<option>  [default: info] Specify level for logging (if implemented by the CLI command)
-                            <options: info|warn|debug|verbose>
-=======
     $ saf convert msft_secure2hdf -p <secure-score-control-profiles> -r <secureScore-json>-o <hdf-scan-results-json> [-h]
     $ saf convert msft_secure2hdf -t <azure-tenant-id> -a <azure-app-id> -s <azure-app-secret> -o <hdf-scan-results-json> [-h]
     $ saf convert msft_secure2hdf -i <combined-inputs> -o <hdf-scan-results-json> [-h]
@@ -925,16 +900,11 @@
     -h, --help               Show CLI help
     -L, --logLevel=<option>  [default: info] Specify level for logging (if implemented by the CLI command)
                              <options: info|warn|debug|verbose>
->>>>>>> 1e9af75c
         --interactive        Collect input tags interactively (not available on all CLI commands)
 
   EXAMPLES
     Using input files
-<<<<<<< HEAD
       $ saf convert msft_secure2hdf -p secureScore.json -r secureScoreControlProfiles -o output-hdf-name.json [-w]
-=======
-      $ saf convert msft_secure2hdf -p secureScore.json -r secureScoreControlProfiles -o output-hdf-name.json
->>>>>>> 1e9af75c
 
     Using Azure tenant ID
       $ saf convert msft_secure2hdf -t "12345678-1234-1234-1234-1234567890abcd"   \
@@ -943,12 +913,8 @@
                                     -o output-hdf-name.json [-I | -C <certificate>]
 
     Using combined inputs
-<<<<<<< HEAD
       $ saf convert msft_secure2hdf -i <(jq '{"secureScore": .[0], "profiles": .[1]}' secureScore.json secureScoreControlProfiles.json)> \
                                     -o output-hdf-name.json [-w]
-=======
-      $ saf convert msft_secure2hdf -i <(jq '{"secureScore": .[0], "profiles": .[1]}' secureScore.json secureScoreControlProfiles.json) -o output-hdf-name.json
->>>>>>> 1e9af75c
 
 ```
 
@@ -1621,17 +1587,10 @@
 generate inspec_profile              Generate a new skeleton profile based on a (STIG or CIS) XCCDF benchmark file 
 
 USAGE
-<<<<<<< HEAD
-  $ saf generate inspec_profile -X <[stig or cis]-xccdf-xml> [-O <oval-xccdf-xml>] [-o <output-folder>] [-m <metadata-json>] [-s] [-T rule|group|cis|version] [--interactive] [-L info|warn|debug|verbose] 
-
-FLAGS
-  -X, --xccdfXmlFile=<value>     (required) Path to the XCCDF benchmark file
-=======
   $ saf generate inspec_profile -X <stig-xccdf-xml> [-O <oval-xccdf-xml] [-o <output-folder>] [-m <metadata-json>] [-T (rule|group|cis|version)] [-s] [-L (info|warn|debug|verbose)] [-h] [--interactive]
 
 FLAGS
   -X, --xccdfXmlFile=<value>     (required) Path to the XCCDF benchmark file  
->>>>>>> 1e9af75c
   -O, --ovalDefinitions=<value>  Path to an OVAL definitions file to populate profile elements that reference OVAL definitions
   -T, --idType=<option>          [default: rule] Control ID Types: 'rule' - Vulnerability IDs (ex. 'SV-XXXXX'), 'group' -
                                  Group IDs (ex. 'V-XXXXX'), 'cis' - CIS Rule IDs (ex.
