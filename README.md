# Security Automation Framework CLI

The MITRE Security Automation Framework (SAF) Command Line Interface (CLI) brings together applications, techniques, libraries, and tools developed by MITRE and the security community to streamline security automation for systems and DevOps pipelines

The SAF CLI is the successor to [Heimdall Tools](https://github.com/mitre/heimdall_tools) and [InSpec Tools](https://github.com/mitre/inspec_tools).

## Terminology:

- "[Heimdall](https://github.com/mitre/heimdall2)" - Our visualizer for all security result data
- "[Heimdall Data Format (HDF)](https://saf.mitre.org/#/normalize)" - Our common data format to preserve and transform security data

## Installation:

  * [Via NPM](#installation-via-npm)
      * [Update via NPM](#update-via-npm)
  * [Via Brew](#installation-via-brew)
      * [Update via Brew](#update-via-brew)
  * [Via Docker](#installation-via-docker)
      * [Update via Docker](#update-via-docker)
  * [Via Windows Installer](#installation-via-windows-installer)
      * [Update via Windows Installer](#update-via-windows-installer)

## Usage

### Attest HDF Data

  * [Attest](#attest)
      * [Create Attestations](#create-attestations)
      * [Apply Attestations](#apply-attestations)
  
### Convert HDF to Other Formats

  * [Get Help with Convert](#convert)
  * [Convert From HDF](#convert-from-hdf)
      * [HDF to ASFF](#hdf-to-asff)
      * [HDF to Splunk](#hdf-to-splunk)
      * [HDF to XCCDF Results](#hdf-to-xccdf-results)
      * [HDF to Checklist](#hdf-to-checklist)
      * [HDF to CSV](#hdf-to-csv)
      * [HDF to Condensed JSON](#hdf-to-condensed-json)

### Convert Other Formats to HDF

  * [Convert To HDF](#convert-to-hdf)
      * [ASFF to HDF](#asff-to-hdf)
      * [AWS Config to HDF](#aws-config-to-hdf)
      * [Burp Suite to HDF](#burp-suite-to-hdf)
<<<<<<< HEAD
      * [Conveyor to HDF](#conveyor-to-hdf)
      * [CKL to POA&amp;M](#ckl-to-poam)
=======
      * [Checklist to HDF](#checklist-to-hdf)
>>>>>>> 25770f1f
      * [DBProtect to HDF](#dbprotect-to-hdf)
      * [Fortify to HDF](#fortify-to-hdf)
      * [GoSec to HDF](#gosec-to-hdf)
      * [Ion Channel to HDF](#ion-channel-to-hdf)
      * [JFrog Xray to HDF](#jfrog-xray-to-hdf)
      * [Tenable Nessus to HDF](#tenable-nessus-to-hdf)
      * [Netsparker to HDF](#netsparker-to-hdf)
      * [Nikto to HDF](#nikto-to-hdf)
      * [Prisma to HDF](#prisma-to-hdf)
      * [Prowler to HDF](#prowler-to-hdf)
      * [Sarif to HDF](#sarif-to-hdf)
      * [Scoutsuite to HDF](#scoutsuite-to-hdf)
      * [Snyk to HDF](#snyk-to-hdf)
      * [SonarQube to HDF](#sonarqube-to-hdf)
      * [Splunk to HDF](#splunk-to-hdf)
      * [Trivy to HDF](#trivy-to-hdf)
      * [Twistlock to HDF](#twistlock-to-hdf)
      * [Veracode to HDF](#veracode-to-hdf)
      * [XCCDF Results to HDF](#xccdf-results-to-hdf)
      * [OWASP ZAP to HDF](#owasp-zap-to-hdf)

### Other Useful Converters

  * [Checklist to POA&amp;M](#checklist-to-poam)

### eMasser Client

  * [eMASS API CLI](#emass-api-cli)

### View HDF Summaries and Data

  * [View](#view)
      * [Heimdall](#heimdall)
      * [Summary](#summary)

### Validate HDF Thresholds

  * [Validate](#validate)
      * [Thresholds](#thresholds)

### Generate Data Reports and More

  * [Generate](#generate)
      * [Delta](#delta)
      * [Delta Supporting Commands](#delta-supporting-options) 
      * [CKL Templates](#ckl-templates)
      * [InSpec Metadata](#inspec-metadata)
      * [Thresholds](#thresholds-1)
      * [Spreadsheet (csv/xlsx) to InSpec](#spreadsheet-csvxlsx-to-inspec)
      * [XCCDF Benchmark to InSpec Stubs](#xccdf-benchmark-to-inspec-stub)
        * [DoD Stub vs CIS Stub Formatting](#dod-stub-vs-cis-stub-formatting)
      * [Mapping Files](#mapping-files)

### Enhance and Supplement HDF Data

  * [Supplement](#supplement)
      * [Passthrough](#passthrough)
        * [Read](#read)
        * [Write](#write)
      * [Target](#target)
        * [Read](#read-1)
        * [Write](#write-1)

### License and Authors

* [License and Author](#license-and-author)

---

## Installation

___

### Installation via NPM

The SAF CLI can be installed and kept up to date using `npm`, which is included with most versions of [NodeJS](https://nodejs.org/en/).

```bash
npm install -g @mitre/saf
```


#### Update via NPM

To update the SAF CLI with `npm`:

```bash
npm update -g @mitre/saf
```
[top](#installation)

---

### Installation via Brew

The SAF CLI can be installed and kept up to date using `brew`.

```
brew install mitre/saf/saf-cli
```


#### Update via Brew

To update the SAF CLI with `brew`:

```
brew upgrade mitre/saf/saf-cli
```
[top](#installation)

---

### Installation via Docker

**On Linux and Mac:**

The docker command below can be used to run the SAF CLI one time, where `arguments` contains the command and flags you want to run. For ex: `--version` or `view summary -i hdf-results.json`.
```
docker run -it -v$(pwd):/share mitre/saf <arguments>
```

To run the SAF CLI with a persistent shell for one or more commands, use the following, then run each full command. For ex: `saf --version` or `saf view summary -i hdf-results.json`. You can change the entrypoint you wish to use. For example, run with `--entrypoint sh` to open in a shell terminal. If the specified entrypoint is not found, try using the path such as `--entrypoint /bin/bash`.

```
docker run --rm -it --entrypoint bash -v$(pwd):/share mitre/saf
```

**On Windows:**

The docker command below can be used to run the SAF CLI one time, where `arguments` contains the command and flags you want to run. For ex: `--version` or `view summary -i hdf-results.json`.

```
docker run -it -v%cd%:/share mitre/saf <arguments>
```

To run the SAF CLI with a persistent shell for one or more commands, use the following, then run each full command. For ex: `saf --version` or `saf view summary -i hdf-results.json`. You can change the entrypoint you wish to use. For example, run with `--entrypoint sh` to open in a shell terminal. If the specified entrypoint is not found, try using the path such as `--entrypoint /bin/bash`.

```
docker run --rm -it --entrypoint sh -v%cd%:/share mitre/saf
```

**NOTE:**

Remember to use Docker CLI flags as necessary to run the various subcommands.

For example, to run the `emasser configure` subcommand, you need to pass in a volume that contains your certificates and where you can store the resultant .env.  Furthermore, you need to pass in flags for enabling the pseudo-TTY and interactivity.

```
docker run -it -v "$(pwd)":/share mitre/saf emasser configure
```

Other commands might not require the `-i` or `-t` flags and instead only need a bind-mounted volume, such as a file based `convert`.

```
docker run --rm -v "$(pwd)":/share mitre/saf convert -i test/sample_data/trivy/sample_input_report/trivy-image_golang-1.12-alpine_sample.json -o test.json
```

Other flags exist to open up network ports or pass through environment variables so make sure to use whichever ones are required to successfully run a command.


#### Update via Docker

To update the SAF CLI with `docker`:

```bash
docker pull mitre/saf:latest
```
[top](#installation)

---

### Installation via Windows Installer

To install the latest release of the SAF CLI on Windows, download and run the most recent installer for your system architecture from the [Releases](https://github.com/mitre/saf/releases) 🌬️ page.

#### Update via Windows Installer

To update the SAF CLI on Windows, uninstall any existing version from your system and then download and run the most recent installer for your system architecture from the [Releases](https://github.com/mitre/saf/releases) 🌬️ page.

[top](#installation)
## Usage
---

### Attest

Attest to 'Not Reviewed' controls: sometimes requirements can’t be tested automatically by security tools and hence require manual review, whereby someone interviews people and/or examines a system to confirm (i.e., attest as to) whether the control requirements have been satisfied.

#### Create Attestations
```
attest create              Create attestation files for use with `saf attest apply`

USAGE
  $ saf attest create -o <attestation-file> [-i <hdf-json> -t <json | xlsx | yml | yaml>]

FLAGS
  -h, --help             Show CLI help.
  -i, --input=<value>    (optional) An input HDF file to search for controls
  -o, --output=<value>   (required) The output filename
  -t, --format=<option>  [default: json] (optional) The output file type
                         <options: json|xlsx|yml|yaml>

EXAMPLES
  $ saf attest create -o attestation.json -i hdf.json

  $ saf attest create -o attestation.xlsx -t xlsx
```
[top](#usage)
#### Apply Attestations
```
attest apply              Apply one or more attestation files to one or more HDF results sets

USAGE
  $ saf attest apply -i <input-hdf-json>... <attestation>... -o <output-hdf-path>

FLAGS
  -h, --help              Show CLI help.
  -i, --input=<value>...  (required) Your input HDF and Attestation file(s)
  -o, --output=<value>    (required) Output file or folder (for multiple executions)

EXAMPLES
  $ saf attest apply -i hdf.json attestation.json -o new-hdf.json

  $ saf attest apply -i hdf1.json hdf2.json attestation.xlsx -o outputDir
```
[top](#usage)
### Convert

Translating your data to and from Heimdall Data Format (HDF) is done using the `saf convert` command.

Want to Recommend or Help Develop a Converter? See [the wiki](https://github.com/mitre/saf/wiki/How-to-recommend-development-of-a-mapper) 📰 on how to get started.


### Convert From HDF


#### HDF to ASFF

***Note:*** Uploading findings into AWS Security hub requires configuration of the AWS CLI, see 👉 [the AWS documentation](https://docs.aws.amazon.com/cli/latest/userguide/cli-chap-configure.html) or configuration of environment variables via Docker.

```
convert hdf2asff              Translate a Heimdall Data Format JSON file into
                              AWS Security Findings Format JSON file(s) and/or
                              upload to AWS Security Hub
  USAGE
    $ saf convert hdf2asff -a <account-id> -r <region> -i <hdf-scan-results-json> -t <target> [-h] [-R] (-u [-I -C <certificate>] | [-o <asff-output-folder>])

  FLAGS
    -C, --certificate=<certificate>           Trusted signing certificate file
    -I, --insecure                            Disable SSL verification, this is insecure.
    -R, --specifyRegionAttribute              Manually specify the top-level `Region` attribute - SecurityHub
                                              populates this attribute automatically and prohibits one from
                                              updating it using `BatchImportFindings` or `BatchUpdateFindings`
    -a, --accountId=<account-id>              (required) AWS Account ID
    -h, --help                                Show CLI help.
    -i, --input=<hdf-scan-results-json>       (required) Input HDF JSON File
    -o, --output=<asff-output-folder>         Output ASFF JSON Folder
    -r, --region=<region>          (required) SecurityHub Region
    -t, --target=<target>          (required) Unique name for target to track findings across time
    -u, --upload                  Upload findings to AWS Security Hub
  EXAMPLES
    $ saf convert hdf2asff -i rhel7-scan_02032022A.json -a 123456789 -r us-east-1 -t rhel7_example_host -o rhel7.asff
    $ saf convert hdf2asff -i rds_mysql_i123456789scan_03042022A.json -a 987654321 -r us-west-1 -t Instance_i123456789 -u
    $ saf convert hdf2asff -i snyk_acme_project5_hdf_04052022A.json -a 2143658798 -r us-east-1 -t acme_project5 -o snyk_acme_project5 -u
```
[top](#convert-hdf-to-other-formats)
#### HDF to Splunk

**Notice**: HDF to Splunk requires configuration on the Splunk server. See 👉 [Splunk Configuration](https://github.com/mitre/saf/wiki/Splunk-Configuration).

```
convert hdf2splunk            Translate and upload a Heimdall Data Format JSON file into a Splunk server

  USAGE
    $ saf convert hdf2splunk -i <hdf-scan-results-json> -H <host> -I <index> [-h] [-P <port>] [-s http|https] [-u <username> | -t <token>] [-p <password>] [-L info|warn|debug|verbose]

  FLAGS
    -H, --host=<host>                       (required) Splunk Hostname or IP
    -I, --index=<index>                     (required) Splunk index to import HDF data into
    -L, --logLevel=<option>                 [default: info]
                                            <options: info|warn|debug|verbose>
    -P, --port=<port>                       [default: 8089] Splunk management port (also known as the Universal Forwarder port)
    -h, --help                              Show CLI help.
    -i, --input=<hdf-scan-results-json>     (required) Input HDF file
    -p, --password=<password>               Your Splunk password
    -s, --scheme=<option>                   [default: https] HTTP Scheme used for communication with splunk
                                            <options: http|https>
    -t, --token=<token>                     Your Splunk API Token
    -u, --username=<username>               Your Splunk username

  EXAMPLES
    $ saf convert hdf2splunk -i rhel7-results.json -H 127.0.0.1 -u admin -p Valid_password! -I hdf
    $ saf convert hdf2splunk -i rhel7-results.json -H 127.0.0.1 -t your.splunk.token -I hdf
```

For HDF Splunk Schema documentation visit 👉 [Heimdall converter schemas](https://github.com/mitre/heimdall2/blob/master/libs/hdf-converters/src/converters-from-hdf/splunk/Schemas.md#schemas)

**Previewing HDF Data Within Splunk:**

An example of a full raw search query:
```sql
index="<<YOUR INDEX>>" meta.subtype=control | stats  values(meta.filename) values(meta.filetype) list(meta.profile_sha256) values(meta.hdf_splunk_schema) first(meta.status)  list(meta.status)  list(meta.is_baseline) values(title) last(code) list(code) values(desc) values(descriptions.*)  values(id) values(impact) list(refs{}.*) list(results{}.*) list(source_location{}.*) values(tags.*)  by meta.guid id
| join  meta.guid
    [search index="<<YOUR INDEX>>"  meta.subtype=header | stats values(meta.filename) values(meta.filetype) values(meta.hdf_splunk_schema) list(statistics.duration)  list(platform.*) list(version)  by meta.guid]
| join meta.guid
    [search index="<<YOUR INDEX>>"  meta.subtype=profile | stats values(meta.filename) values(meta.filetype) values(meta.hdf_splunk_schema) list(meta.profile_sha256) list(meta.is_baseline)  last(summary) list(summary) list(sha256) list(supports{}.*) last(name) list(name) list(copyright) list(maintainer) list(copyright_email) last(version) list(version) list(license) list(title) list(parent_profile) list(depends{}.*) list(controls{}.*) list(attributes{}.*) list(status) by meta.guid]

```
An example of a formatted table search query:
```sql
index="<<YOUR INDEX>>" meta.subtype=control | stats  values(meta.filename) values(meta.filetype) list(meta.profile_sha256) values(meta.hdf_splunk_schema) first(meta.status)  list(meta.status)  list(meta.is_baseline) values(title) last(code) list(code) values(desc) values(descriptions.*)  values(id) values(impact) list(refs{}.*) list(results{}.*) list(source_location{}.*) values(tags.*)  by meta.guid id
| join  meta.guid
    [search index="<<YOUR INDEX>>"  meta.subtype=header | stats values(meta.filename) values(meta.filetype) values(meta.hdf_splunk_schema) list(statistics.duration)  list(platform.*) list(version)  by meta.guid]
| join meta.guid
    [search index="<<YOUR INDEX>>"  meta.subtype=profile | stats values(meta.filename) values(meta.filetype) values(meta.hdf_splunk_schema) list(meta.profile_sha256) list(meta.is_baseline)  last(summary) list(summary) list(sha256) list(supports{}.*) last(name) list(name) list(copyright) list(maintainer) list(copyright_email) last(version) list(version) list(license) list(title) list(parent_profile) list(depends{}.*) list(controls{}.*) list(attributes{}.*) list(status) by meta.guid]
| rename values(meta.filename) AS "Results Set", values(meta.filetype) AS "Scan Type", list(statistics.duration) AS "Scan Duration", first(meta.status) AS "Control Status", list(results{}.status) AS "Test(s) Status", id AS "ID", values(title) AS "Title", values(desc) AS "Description", values(impact) AS "Impact", last(code) AS Code, values(descriptions.check) AS "Check", values(descriptions.fix) AS "Fix", values(tags.cci{}) AS "CCI IDs", list(results{}.code_desc) AS "Results Description",  list(results{}.skip_message) AS "Results Skip Message (if applicable)", values(tags.nist{}) AS "NIST SP 800-53 Controls", last(name) AS "Scan (Profile) Name", last(summary) AS "Scan (Profile) Summary", last(version) AS "Scan (Profile) Version"
| table meta.guid "Results Set" "Scan Type" "Scan (Profile) Name" ID "NIST SP 800-53 Controls" Title "Control Status" "Test(s) Status" "Results Description" "Results Skip Message (if applicable)"  Description Impact Severity  Check Fix "CCI IDs" Code "Scan Duration" "Scan (Profile) Summary" "Scan (Profile) Version"
```
[top](#convert-hdf-to-other-formats)
#### HDF to XCCDF Results
```
convert hdf2xccdf             Translate an HDF file into an XCCDF XML

  USAGE
    $ saf convert hdf2xccdf -i <hdf-scan-results-json> -o <output-xccdf-xml> [-h]

  FLAGS
    -h, --help                              Show CLI help.
    -i, --input=<hdf-scan-results-json>     (required) Input HDF file
    -o, --output=<output-xccdf-xml>         (required) Output XCCDF XML File

  EXAMPLES
    $ saf convert hdf2xccdf -i hdf_input.json -o xccdf-results.xml
```
[top](#convert-hdf-to-other-formats)
#### HDF to Checklist
```
convert hdf2ckl               Translate a Heimdall Data Format JSON file into a
                              DISA checklist file

  USAGE
    $ saf convert hdf2ckl -i <hdf-scan-results-json> -o <output-ckl> [-h] [-m <metadata>] [-H <hostname>] [-F <fqdn>] [-M <mac-address>] [-I <ip-address>]

  FLAGS
    -F, --fqdn=<fqdn>                       FQDN for CKL metadata
    -H, --hostname=<hostname>               Hostname for CKL metadata
    -I, --ip=<ip-address>                   IP address for CKL metadata
    -M, --mac=<mac-address>                 MAC address for CKL metadata
    -h, --help                              Show CLI help.
    -i, --input=<hdf-scan-results-json>     (required) Input HDF file
    -m, --metadata=<metadata>               Metadata JSON file, generate one with "saf generate ckl_metadata"
    -o, --output=<output-ckl>               (required) Output CKL file

  EXAMPLES
    $ saf convert hdf2ckl -i rhel7-results.json -o rhel7.ckl --fqdn reverseproxy.example.org --hostname reverseproxy --ip 10.0.0.3 --mac 12:34:56:78:90
```
[top](#convert-hdf-to-other-formats)
#### HDF to CSV
```
convert hdf2csv               Translate a Heimdall Data Format JSON file into a
                              Comma Separated Values (CSV) file

  USAGE
    $ saf convert hdf2csv -i <hdf-scan-results-json> -o <output-csv> [-h] [-f <csv-fields>] [-t]

  FLAGS
    -f, --fields=<csv-fields>               [default: All Fields] Fields to include in output CSV, separated by commas
    -h, --help                              Show CLI help.
    -i, --input=<hdf-scan-results-json>     (required) Input HDF file
    -o, --output=<output-csv>               (required) Output CSV file
    -t, --noTruncate                        Don't truncate fields longer than 32,767 characters (the cell limit in Excel)

  EXAMPLES
    $ saf convert hdf2csv -i rhel7-results.json -o rhel7.csv --fields "Results Set,Status,ID,Title,Severity"
```
[top](#convert-hdf-to-other-formats)
#### HDF to Condensed JSON
```
convert hdf2condensed         Condensed format used by some community members
                              to pre-process data for elasticsearch and custom dashboards

  USAGE
    $ saf convert hdf2condensed -i <hdf-scan-results-json> -o <condensed-json> [-h]

  FLAGS
    -h, --help            Show CLI help.
    -i, --input=<hdf-scan-results-json>     (required) Input HDF file
    -o, --output=<condensed-json>           (required) Output condensed JSON file

  EXAMPLES
    $ saf convert hdf2condensed -i rhel7-results.json -o rhel7-condensed.json
```
[top](#convert-hdf-to-other-formats)

---
### Convert To HDF

#### ASFF to HDF

Output|Use|Command
---|---|---
ASFF json|All the findings that will be fed into the mapper|aws securityhub get-findings > asff.json
AWS SecurityHub enabled standards json|Get all the enabled standards so you can get their identifiers|aws securityhub get-enabled-standards > asff_standards.json
AWS SecurityHub standard controls json|Get all the controls for a standard that will be fed into the mapper|aws securityhub describe-standards-controls --standards-subscription-arn "arn:aws:securityhub:us-east-1:123456789123:subscription/cis-aws-foundations-benchmark/v/1.2.0" > asff_cis_standard.json


```
convert asff2hdf              Translate a AWS Security Finding Format JSON into a
                              Heimdall Data Format JSON file(s)
  USAGE
    $ saf convert asff2hdf -o <hdf-output-folder> [-h] (-i <asff-json> [--securityhub <standard-json>]... | -a -r <region> [-I | -C <certificate>] [-t <target>]) [-L info|warn|debug|verbose]

  FLAGS
    -C, --certificate=<certificate>       Trusted signing certificate file
    -I, --insecure                        Disable SSL verification, this is insecure.
    -L, --logLevel=<option>               [default: info]
                                          <options: info|warn|debug|verbose>
    -a, --aws                             Pull findings from AWS Security Hub
    -h, --help                            Show CLI help.
    -i, --input=<asff-json>               Input ASFF JSON file
    -o, --output=<hdf-output-folder>      (required) Output HDF JSON folder
    -r, --region=<region>                 Security Hub region to pull findings from
    -t, --target=<target>...              Target ID(s) to pull from Security Hub (maximum 10), leave blank for non-HDF findings
    --securityhub=<standard-json>...      Additional input files to provide context that an ASFF file needs
                                          such as the CIS AWS Foundations or AWS Foundational Security Best
                                          Practices documents (in ASFF compliant JSON form)

  EXAMPLES
    $ saf convert asff2hdf -i asff-findings.json -o output-folder-name
    $ saf convert asff2hdf -i asff-findings.json --securityhub <standard-1-json> ... --securityhub <standard-n-json> -o output-folder-name
    $ saf convert asff2hdf --aws -o out -r us-west-2 --target rhel7
```
[top](#convert-other-formats-to-hdf)
#### AWS Config to HDF

***Note:*** Pulling AWS Config results data requires configuration of the AWS CLI, see 👉 [the AWS documentation](https://docs.aws.amazon.com/cli/latest/userguide/cli-chap-configure.html) or configuration of environment variables via Docker.

```
convert aws_config2hdf        Pull Configuration findings from AWS Config and convert
                              into a Heimdall Data Format JSON file
  USAGE
    $ saf convert aws_config2hdf -r <region> -o <hdf-scan-results-json> [-h] [-a <access-key-id>] [-s <secret-access-key>] [-t <session-token>] [-i]

  FLAGS
    -a, --accessKeyId=<access-key-id>           Access key ID
    -h, --help                                  Show CLI help.
    -i, --insecure                              Disable SSL verification, this is insecure.
    -o, --output=<hdf-scan-results-json>        (required) Output HDF JSON File
    -r, --region=<region>                       (required) Region to pull findings from
    -s, --secretAccessKey=<secret-access-key>   Secret access key
    -t, --sessionToken=<session-token>          Session token

  EXAMPLES
    $ saf convert aws_config2hdf -a ABCDEFGHIJKLMNOPQRSTUV -s +4NOT39A48REAL93SECRET934 -r us-east-1 -o output-hdf-name.json
```
[top](#convert-other-formats-to-hdf)
#### Burp Suite to HDF
```
convert burpsuite2hdf         Translate a BurpSuite Pro XML file into a Heimdall
                              Data Format JSON file
  USAGE
    $ saf convert burpsuite2hdf -i <burpsuite-xml> -o <hdf-scan-results-json> [-h] [-w]

  FLAGS
    -h, --help                              Show CLI help.
    -i, --input=<burpsuite-xml>             (required) Input Burpsuite Pro XML File
    -o, --output=<hdf-scan-results-json>    (required) Output HDF JSON File
    -w, --with-raw                          Include raw input file in HDF JSON file

  EXAMPLES
    $ saf convert burpsuite2hdf -i burpsuite_results.xml -o output-hdf-name.json
```
[top](#convert-other-formats-to-hdf)
<<<<<<< HEAD

#### Conveyor to HDF
```
convert conveyor2hdf          Translate a conveyor JSON file into a Heimdall Data
                              Format JSON file
  USAGE
    $ saf convert conveyor2hdf -i <conveyor-json> -o <hdf-scan-results-dir> [-h]

  FLAGS
    -h, --help                            Show CLI help.
    -i, --input=<conveyor-json>            (required) Input Conveyor JSON File
    -o, --output=<hdf-scan-results-dir>  (required) Output HDF Folder

  EXAMPLES
    $ saf convert conveyor2hdf -i conveyor_results.json -o output-hdf-dirs.json

#### CKL to POA&M

Note: The included CCI to NIST Mappings are the extracted from NIST.gov, for mappings specific to eMASS use [this](https://github.com/mitre/ckl2POAM/blob/main/resources/cci2nist.json) file instead).
=======
>>>>>>> 25770f1f

#### Checklist to HDF
```
convert ckl2hdf               Translate a DISA Checklist XML file into a Heimdall Data 
                              Format JSON file
  USAGE
    $ saf convert ckl2hdf -i <ckl-xml> -o <hdf-scan-results-json> [-h] [-s] [-w]

  FLAGS
    -h, --help            Show CLI help.
    -i, --input=<value>   (required) Input Checklist XML File
    -o, --output=<value>  (required) Output HDF JSON File
    -w, --with-raw        Include raw input file in HDF JSON file

  EXAMPLES
    $ saf convert ckl2hdf -i ckl_results.xml -o output-hdf-name.json
```
[top](#convert-other-formats-to-hdf)
  
#### DBProtect to HDF
```
convert dbprotect2hdf         Translate a DBProtect report in "Check Results
                              Details" XML format into a Heimdall Data Format JSON file
  USAGE
    $ saf convert dbprotect2hdf -i <dbprotect-xml> -o <hdf-scan-results-json> [-h] [-w]

  FLAGS
    -h, --help                            Show CLI help.
    -i, --input=<dbprotect-xml>           (required) 'Check Results Details' XML File
    -o, --output=<hdf-scan-results-json>  (required) Output HDF JSON File
    -w, --with-raw                        Include raw input file in HDF JSON file

  EXAMPLES
    $ saf convert dbprotect2hdf -i check_results_details_report.xml -o output-hdf-name.json
```

[top](#convert-other-formats-to-hdf)
#### Fortify to HDF
```
convert fortify2hdf           Translate a Fortify results FVDL file into a Heimdall
                              Data Format JSON file; the FVDL file is an XML that can be
                              extracted from the Fortify FPR project file using standard
                              file compression tools
  USAGE
    $ saf convert fortify2hdf -i <fortify-fvdl> -o <hdf-scan-results-json> [-h] [-w]

  FLAGS
    -h, --help                            Show CLI help.
    -i, --input=<fortify-fvdl>            (required) Input FVDL File
    -o, --output=<hdf-scan-results-json>  (required) Output HDF JSON File
    -w, --with-raw                        Include raw input file in HDF JSON file

  EXAMPLES
    $ saf convert fortify2hdf -i audit.fvdl -o output-hdf-name.json
```

[top](#convert-other-formats-to-hdf)
#### GoSec to HDF
```
convert gosec2hdf             Translate a GoSec (Golang Security Checker) results file
                              into a Heimdall Data Format JSON file
  USAGE
    $ saf convert gosec2hdf -i <gosec-json> -o <hdf-scan-results-json> [-h]

  FLAGS
    -h, --help            Show CLI help.
    -i, --input=<value>   (required) Input GoSec Results JSON File
    -o, --output=<value>  (required) Output HDF JSON File

  EXAMPLES
    $ saf convert gosec2hdf -i gosec_results.json -o output-hdf-name.json
```

[top](#convert-other-formats-to-hdf)
#### Ion Channel to HDF
```
convert ionchannel2hdf        Pull and translate SBOM data from Ion Channel
                              into Heimdall Data Format
  USAGE
    $ saf convert ionchannel2hdf -o <hdf-output-folder> [-h] (-i <ionchannel-json> | -a <api-key> -t <team-name> [--raw ] [-p <project>] [-A ]) [-L info|warn|debug|verbose]

  FLAGS
    -A, --allProjects                   Pull all projects available within your team
    -L, --logLevel=<option>             [default: info]
                                        <options: info|warn|debug|verbose>
    -a, --apiKey=<api-key>              API Key from Ion Channel user settings
    -h, --help                          Show CLI help.
    -i, --input=<ionchannel-json>...    Input IonChannel JSON file
    -o, --output=<hdf-output-folder>    (required) Output JSON folder
    -p, --project=<project>...          The name of the project(s) you would like to pull
    -t, --teamName=<team-name>          Your team name that contains the project(s) you would like to pull data from
    --raw                               Output Ion Channel raw data
```

[top](#convert-other-formats-to-hdf)
#### JFrog Xray to HDF
```
convert jfrog_xray2hdf        Translate a JFrog Xray results JSON file into a
                              Heimdall Data Format JSON file
  USAGE
    $ saf convert jfrog_xray2hdf -i <jfrog-xray-json> -o <hdf-scan-results-json> [-h] [-w]

  FLAGS
    -h, --help                            Show CLI help.
    -i, --input=<jfrog-xray-json>         (required) Input JFrog JSON File
    -o, --output=<hdf-scan-results-json>  (required) Output HDF JSON File
    -w, --with-raw                        Include raw input file in HDF JSON file

  EXAMPLES
    $ saf convert jfrog_xray2hdf -i xray_results.json -o output-hdf-name.json
```

[top](#convert-other-formats-to-hdf)
#### Tenable Nessus to HDF
```
convert nessus2hdf            Translate a Nessus XML results file into a Heimdall
                              Data Format JSON file. The current iteration maps all
                              plugin families except for 'Policy Compliance'
                              A separate HDF JSON is generated for each host reported in the Nessus Report.
  USAGE
    $ saf convert nessus2hdf -i <nessus-xml> -o <hdf-scan-results-json> [-h] [-w]

  FLAGS
    -h, --help                            Show CLI help.
    -i, --input=<nessus-xml>              (required) Input Nessus XML File
    -o, --output=<hdf-scan-results-json>  (required) Output HDF JSON File
    -w, --with-raw                        Include raw input file in HDF JSON file

  EXAMPLES
    $ saf convert nessus2hdf -i nessus_results.xml -o output-hdf-name.json
```

[top](#convert-other-formats-to-hdf)
#### Netsparker to HDF
```
convert netsparker2hdf        Translate a Netsparker XML results file into a
                              Heimdall Data Format JSON file. The current
                              iteration only works with Netsparker Enterprise
                              Vulnerabilities Scan.
  USAGE
    $ saf convert netsparker2hdf -i <netsparker-xml> -o <hdf-scan-results-json> [-h] [-w]

  FLAGS
    -h, --help                            Show CLI help.
    -i, --input=<netsparker-xml>          (required) Input Netsparker XML File
    -o, --output=<hdf-scan-results-json>  (required) Output HDF JSON File
    -w, --with-raw                        Include raw input file in HDF JSON file

  EXAMPLES
    $ saf convert netsparker2hdf -i netsparker_results.xml -o output-hdf-name.json
```

[top](#convert-other-formats-to-hdf)
#### Nikto to HDF
```
convert nikto2hdf             Translate a Nikto results JSON file into a Heimdall
                              Data Format JSON file.
                              Note: Currently this mapper only supports single
                              target Nikto Scans
  USAGE
    $ saf convert nikto2hdf -i <nikto-json> -o <hdf-scan-results-json> [-h] [-w]

  FLAGS
    -h, --help                            Show CLI help.
    -i, --input=<nikto-json>              (required) Input Niktop Results JSON File
    -o, --output=<hdf-scan-results-json>  (required) Output HDF JSON File
    -w, --with-raw                        Include raw input file in HDF JSON file

  EXAMPLES
    $ saf convert nikto2hdf -i nikto-results.json -o output-hdf-name.json
```
[top](#convert-other-formats-to-hdf)
#### Prisma to HDF
```
convert prisma2hdf            Translate a Prisma Cloud Scan Report CSV file into
                              Heimdall Data Format JSON files
  USAGE
    $ saf convert prisma2hdf -i <prisma-cloud-csv> -o <hdf-output-folder> [-h]

  FLAGS
    -h, --help                        Show CLI help.
    -i, --input=<prisma-cloud-csv>    (required) Prisma Cloud Scan Report CSV
    -o, --output=<hdf-output-folder>  (required) Output HDF JSON file

  EXAMPLES
    $ saf convert prisma2hdf -i prismacloud-report.csv -o output-hdf-name.json
```
[top](#convert-other-formats-to-hdf)
#### Prowler to HDF
```
convert prowler2hdf           Translate a Prowler-derived AWS Security Finding
                              Format results from JSONL
                              into a Heimdall Data Format JSON file
  USAGE
    $ saf convert prowler2hdf -i <prowler-finding-json> -o <hdf-output-folder> [-h]

  FLAGS
    -h, --help                            Show CLI help.
    -i, --input=<prowler-finding-json>    (required) Input Prowler ASFF JSON File
    -o, --output=<hdf-output-folder>      (required) Output HDF JSON Folder

  EXAMPLES
    $ saf convert prowler2hdf -i prowler-asff.json -o output-folder
```
[top](#convert-other-formats-to-hdf)
#### Sarif to HDF
```
convert sarif2hdf             Translate a SARIF JSON file into a Heimdall Data
                              Format JSON file
  USAGE
    $ saf convert sarif2hdf -i <sarif-json> -o <hdf-scan-results-json> [-h] [-w]

  FLAGS
    -h, --help                            Show CLI help.
    -i, --input=<sarif-json>              (required) Input SARIF JSON File
    -o, --output=<hdf-scan-results-json>  (required) Output HDF JSON File
    -w, --with-raw                        Include raw input file in HDF JSON file

  DESCRIPTION
    SARIF level to HDF impact Mapping:
    SARIF level error -> HDF impact 0.7
    SARIF level warning -> HDF impact 0.5
    SARIF level note -> HDF impact 0.3
    SARIF level none -> HDF impact 0.1
    SARIF level not provided -> HDF impact 0.1 as default

  EXAMPLES
    $ saf convert sarif2hdf -i sarif-results.json -o output-hdf-name.json
```

[top](#convert-other-formats-to-hdf)
#### Scoutsuite to HDF
```
convert scoutsuite2hdf        Translate a ScoutSuite results from a Javascript
                              object into a Heimdall Data Format JSON file

                              Note: Currently this mapper only supports AWS
  USAGE
    $ saf convert scoutsuite2hdf -i <scoutsuite-results-js> -o <hdf-scan-results-json> [-h] [-w]

  FLAGS
    -h, --help                            Show CLI help.
    -i, --input=<scoutsuite-results-js>   (required) Input ScoutSuite Results JS File
    -o, --output=<hdf-scan-results-json>  (required) Output HDF JSON File
    -w, --with-raw                        Include raw input file in HDF JSON file

  EXAMPLES
    $ saf convert scoutsuite2hdf -i scoutsuite-results.js -o output-hdf-name.json
```
[top](#convert-other-formats-to-hdf)
#### Snyk to HDF
```
convert snyk2hdf              Translate a Snyk results JSON file into a Heimdall
                              Data Format JSON file
                              A separate HDF JSON is generated for each project
                              reported in the Snyk Report
  USAGE
    $ saf convert snyk2hdf -i <snyk-json> -o <hdf-scan-results-json> [-h]

  FLAGS
    -h, --help                            Show CLI help.
    -i, --input=<snyk-json>               (required) Input Snyk Results JSON File
    -o, --output=<hdf-scan-results-json>  (required) Output HDF JSON File

  EXAMPLES
    $ saf convert snyk2hdf -i snyk_results.json -o output-file-prefix
```
[top](#convert-other-formats-to-hdf)
#### SonarQube to HDF
```
convert sonarqube2hdf         Pull SonarQube vulnerabilities for the specified
                              project name and optional branch or pull/merge
                              request ID name from an API and convert into a
                              Heimdall Data Format JSON file
  USAGE
    $ saf convert sonarqube2hdf -n <sonar-project-key> -u <http://your.sonar.instance:9000> -a <your-sonar-api-key> [ -b <target-branch> | -p <pull-request-id> ] -o <hdf-scan-results-json>

  FLAGS
    -a, --auth=<your-sonar-api-key>               (required) SonarQube API Key
    -b, --branch=<target-branch>                  Requires Sonarqube Developer Edition or above
    -h, --help                                    Show CLI help.
    -n, --projectKey=<sonar-project-key>          (required) SonarQube Project Key
    -o, --output=<hdf-scan-results-json>          (required) Output HDF JSON File
    -p, --pullRequestID=<pull-request-id>         Requires Sonarqube Developer Edition or above
    -u, --url=<http://your.sonar.instance:9000>   (required) SonarQube Base URL (excluding '/api')

  EXAMPLES
    $ saf convert sonarqube2hdf -n sonar_project_key -u http://sonar:9000 --auth abcdefg -p 123 -o scan_results.json
```

[top](#convert-other-formats-to-hdf)
#### Splunk to HDF
```
convert splunk2hdf            Pull HDF data from your Splunk instance back into an HDF file

  USAGE
    $ saf splunk2hdf -H <host> -I <index> [-h] [-P <port>] [-s http|https] (-u <username> -p <password> | -t <token>) [-L info|warn|debug|verbose] [-i <filename/GUID> -o <hdf-output-folder>]

  FLAGS
    -H, --host=<host>                   (required) Splunk Hostname or IP
    -I, --index=<index>                 (required) Splunk index to query HDF data from
    -L, --logLevel=<option>             [default: info]
                                        <options: info|warn|debug|verbose>
    -P, --port=<port>                   [default: 8089] Splunk management port (also known as the Universal Forwarder port)
    -h, --help                          Show CLI help.
    -i, --input=<filename/GUID>...      GUID(s) or Filename(s) of files from Splunk to convert
    -o, --output=<hdf-output-folder>    Output HDF JSON Folder
    -p, --password=<password>           Your Splunk password
    -s, --scheme=<option>               [default: https] HTTP Scheme used for communication with splunk
                                        <options: http|https>
    -t, --token=<token>                 Your Splunk API Token
    -u, --username=<username>           Your Splunk username

  EXAMPLES
    $ saf convert splunk2hdf -H 127.0.0.1 -u admin -p Valid_password! -I hdf -i some-file-in-your-splunk-instance.json -i yBNxQsE1mi4f3mkjtpap5YxNTttpeG -o output-folder
```

[top](#convert-other-formats-to-hdf)
#### Trivy to HDF
```
convert trivy2hdf             Translate a Trivy-derived AWS Security Finding
                              Format results from JSONL
                              into a Heimdall Data Format JSON file
  USAGE
    $ saf convert trivy2hdf -i <trivy-finding-json> -o <hdf-output-folder>

  FLAGS
    -h, --help                        Show CLI help.
    -i, --input=<trivy-finding-json>  (required) Input Trivy ASFF JSON File
    -o, --output=<hdf-output-folder>  (required) Output HDF JSON Folder

  DESCRIPTION
    Note: Currently this mapper only supports the results of Trivy's `image`
    subcommand (featuring the CVE findings) while using the ASFF template format
    (which comes bundled with the repo).  An example call to Trivy to get this
    type of file looks as follows:
    AWS_REGION=us-east-1 AWS_ACCOUNT_ID=123456789012 trivy image --no-progress --format template --template "@/absolute_path_to/git_clone_of/trivy/contrib/asff.tpl" -o trivy_asff.json golang:1.12-alpine

  EXAMPLES
    $ saf convert trivy2hdf -i trivy-asff.json -o output-folder
```

[top](#convert-other-formats-to-hdf)
#### Twistlock to HDF
```
convert twistlock2hdf         Translate a Twistlock CLI output file into an HDF results set

  USAGE
    $ saf convert twistlock2hdf -i <twistlock-json> -o <hdf-scan-results-json> [-h] [-w]

  FLAGS
    -h, --help                            Show CLI help.
    -i, --input=<twistlock-json>          (required) Input Twistlock file
    -o, --output=<hdf-scan-results-json>  (required) Output HDF JSON File
    -w, --with-raw                        Include raw input file in HDF JSON file

  EXAMPLES
    $ saf convert twistlock2hdf -i twistlock.json -o output-hdf-name.json
```

[top](#convert-other-formats-to-hdf)
#### Veracode to HDF
```
convert veracode2hdf          Translate a Veracode XML file into a Heimdall Data
                              Format JSON file
  USAGE
    $ saf convert veracode2hdf -i <veracode-xml> -o <hdf-scan-results-json> [-h]

  FLAGS
    -h, --help                            Show CLI help.
    -i, --input=<veracode-xml>            (required) Input Veracode XML File
    -o, --output=<hdf-scan-results-json>  (required) Output HDF JSON File

  EXAMPLES
    $ saf convert veracode2hdf -i veracode_results.xml -o output-hdf-name.json
```

#### XCCDF Results to HDF
***Note:*** `xccdf_results2hdf` only supports native OpenSCAP and SCC output.
```

[top](#convert-other-formats-to-hdf)
convert xccdf_results2hdf     Translate a SCAP client XCCDF-Results XML report
                              to a Heimdall Data Format JSON file
  USAGE
    $ saf convert xccdf_results2hdf -i <xccdf-results-xml> -o <hdf-scan-results-json> [-h] [-w]

  FLAGS
    -h, --help            Show CLI help.
    -i, --input=<xccdf-results-xml>       (required) Input XCCDF Results XML File
    -o, --output=<hdf-scan-results-json>  (required) Output HDF JSON File
    -w, --with-raw                        Include raw input file in HDF JSON file

  EXAMPLES
    $ saf convert xccdf_results2hdf -i results-xccdf.xml -o output-hdf-name.json
```

[top](#convert-other-formats-to-hdf)
#### OWASP ZAP to HDF
```
convert zap2hdf               Translate a OWASP ZAP results JSON to a Heimdall Data Format JSON file

  USAGE
    $ saf convert zap2hdf -i <zap-json> -n <target-site-name> -o <hdf-scan-results-json> [-h] [-w]

  FLAGS
    -h, --help                            Show CLI help.
    -i, --input=<zap-json>                (required) Input OWASP Zap Results JSON File
    -n, --name=<target-site-name>         (required) Target Site Name
    -o, --output=<hdf-scan-results-json>  (required) Output HDF JSON File
    -w, --with-raw                        Include raw input file in HDF JSON file

  EXAMPLES
    $ saf convert zap2hdf -i zap_results.json -n mitre.org -o scan_results.json
```
[top](#convert-other-formats-to-hdf)

---

### Other Useful Converters

#### Checklist to POA&M

Note: The included CCI to NIST Mappings are the extracted from NIST.gov, for mappings specific to eMASS use [this](https://github.com/mitre/ckl2POAM/blob/main/resources/cci2nist.json) file instead).

```
convert ckl2POAM              Translate DISA Checklist CKL file(s) to POA&M files

  USAGE
    $ saf convert ckl2POAM -i <disa-checklist> -o <poam-output-folder> [-h] [-O <office/org>] [-d <device-name>] [-s <num-rows>]

  FLAGS
    -O, --officeOrg=<office/org>          Default value for Office/org (prompts for each file if not set)
    -d, --deviceName=<device-name>        Name of target device (prompts for each file if not set)
    -h, --help                            Show CLI help.
    -i, --input=<disa-checklist>...       (required) Path to the DISA Checklist File(s)
    -o, --output=<poam-output-folder>     (required) Path to output PO&M File(s)
    -s, --rowsToSkip=<num-rows>           [default: 4] Rows to leave between POA&M Items for milestones

  ALIASES
    $ saf convert ckl2poam

  EXAMPLES
    $ saf convert ckl2POAM -i checklist_file.ckl -o output-folder -d abcdefg -s 2
```
[top](#other-useful-converters)

---

### eMASS API CLI

The SAF CLI implements the eMASS REST API capabilities via the emasser CLI incorporated here with the SAF CLI. Please references the [emasser Features](https://saf-cli.mitre.org/docs/emasser) 📜 for additional information

To get top level help execute the following commad:

```
$ saf emasser [-h or -help]
[eMASS]        The eMASS REST API implementation

USAGE
  $ saf emasser COMMAND

TOPICS
  emasser delete  eMass REST API DELETE endpoint commands
  emasser get     eMass REST API GET endpoint commands
  emasser post    eMass REST API POST endpoint commands
  emasser put     eMass REST API PUT endpoint commands

COMMANDS
  emasser configure  Generate a configuration file (.env) for accessing an eMASS instances.
  emasser version    Display the eMASS API specification version the CLI implements.
```

[top](#emasser-client)

___

### View

#### Heimdall

You can start a local Heimdall Lite instance to visualize your findings with the SAF CLI. To start an instance use the `saf view heimdall` command:

```
view heimdall                 Run an instance of Heimdall Lite to
                              visualize your data
  USAGE
    $ saf view heimdall [-h] [-p <port>] [-f <file>] [-n]

  FLAGS
    -f, --files=<file>...   File(s) to display in Heimdall
    -h, --help              Show CLI help.
    -n, --noOpenBrowser     Don't open the default browser automatically
    -p, --port=<port>       [default: 3000] Port To Expose Heimdall On (Default 3000)

  ALIASES
    $ saf heimdall

  EXAMPLES
    $ saf view heimdall -p 8080
```
[top](#view-hdf-summaries-and-data)

#### Summary

To get a quick compliance summary from an HDF file (grouped by profile name) use the `saf view summary` command:

```
view summary                  Get a quick compliance overview of an HDF file

  USAGE
    $ saf view summary -i <hdf-file> [-h] [-j] [-o <output>]

  FLAGS
    -h, --help                  Show CLI help.
    -i, --input=<hdf-file>...   (required) Input HDF files
    -j, --json                  Output results as JSON
    -o, --output=<output>

  ALIASES
    $ saf summary

  EXAMPLES
    $ saf view summary -i rhel7-results.json
    $ saf view summary -i rhel7-host1-results.json nginx-host1-results.json mysql-host1-results.json
```
[top](#view-hdf-summaries-and-data)

---

### Validate

#### Thresholds

See the wiki for more information on 👉 [template files](https://github.com/mitre/saf/wiki/Validation-with-Thresholds).

```
validate threshold            Validate the compliance and status counts of an HDF file

  USAGE
    $ saf validate threshold -i <hdf-json> [-h] [-T <flattened-threshold-json> | -F <template-file>]

  FLAGS
    -F, --templateFile=<template-file>                Expected data template, generate one with "saf generate threshold"
    -T, --templateInline=<flattened-threshold-json>   Flattened JSON containing your validation thresholds
                                                      (Intended for backwards compatibility with InSpec Tools)
    -h, --help                                        Show CLI help.
    -i, --input=<hdf-json>                            (required) Input HDF JSON File

  EXAMPLES
    $ saf validate threshold -i rhel7-results.json -F output.yaml
```

[top](#validate-hdf-thresholds)

---

### Generate

#### Delta

See the wiki for more information on 👉 [Delta](https://github.com/mitre/saf/wiki/Delta-(WIP)).

```
Update an existing InSpec profile with updated XCCDF guidance

USAGE
  $ saf generate delta -J <value> -X <value> -o <value> [-h] [-O <value>] [-r <value>] [-T rule|group|cis|version] [-L info|warn|debug|verbose]

FLAGS
  -h, --help               Show CLI help.
  -J, --inspecJsonFile=<value>  (required) Input execution/profile JSON file - can be generated using the "inspec json <profile path> | jq . > profile.json" command
  -X, --xccdfXmlFile=<value>    (required) The XCCDF XML file containing the new guidance - in the form of .xml file
  -o, --outputFolder=<value>    (required) The output folder for the updated profile - if not empty it will be overwritten
  -O, --ovalXmlFile=<value>     The OVAL XML file containing definitions used in the new guidance - in the form of .xml file
  -T, --idType=<option>         [default: rule] Control ID Types: 
                                'rule' - Vulnerability IDs (ex. 'SV-XXXXX'), 
                                'group' - Group IDs (ex. 'V-XXXXX'), 
                                'cis' - CIS Rule IDs (ex. C-1.1.1.1), 
                                'version' - Version IDs (ex. RHEL-07-010020 - also known as STIG IDs)
                                <options: rule|group|cis|version>
  -r, --report=<value>          Output markdown report file - must have an extension of .md
  -L, --logLevel=<option>       [default: info]
                                <options: info|warn|debug|verbose>

EXAMPLES
  $ saf generate delta -J ./the_profile_json_file.json -X ./the_xccdf_guidance_file.xml  -o the_output_directory -O ./the_oval_file.xml -T group -r the_update_report_file.md -L debug
```
[top](#generate-data-reports-and-more)

#### Delta Supporting Options
Use this process prior of running `generate delta` if the updated guidance's have new control numbers and/or to format the controls how `generate delta` will. Running this process minimizes the delta output content and makes for better and easier visualization of the modification provided by the Delta process.

```
USAGE
  $ saf generate update_controls4delta -X <value> -J <value> -c <value> [-P V|VS] [--[no-]backupControls] [--[no-]formatControls] [-L info|warn|debug|verbose]

FLAGS
  -h, --help                    Show CLI help.
  -X, --xccdfXmlFile=<value>    (required) The XCCDF XML file containing the new guidance - in the form of an .xml file
  -c, --controlsDir=<value>     (required) The InSpec profile controls directory containing the profiles to be updated  
  -J, --inspecJsonFile=<value>  Input execution/profile JSON file - can be generated using the "inspec json <profile path> > profile.json" command. If not provided the `inspec` CLI must be installed
  -P, --controlPrefix=<option>  [default: V] Old control number prefix V or SV, default V <options: V|SV>
  -b, --[no-]backupControls     Preserve modified controls in a backup directory (oldControls) inside the controls directory
                                [default: true]
  -f, --[no-]formatControls     Format control contents in the same way `generate delta` will write controls
                                [default: true]
  -L, --logLevel=<option>       [default: info] <options: info|warn|debug|verbose> 

EXAMPLES
  $ saf generate update_controls4delta -X ./the_xccdf_guidance_file.xml -c the_controls_directory -L debug
  $ saf generate update_controls4delta -X ./the_xccdf_guidance_file.xml -J ./the_profile_json -c the_controls_directory -L debug
  $ saf generate update_controls4delta -X ./the_xccdf_guidance_file.xml -c the_controls_directory --no-formatControls -P SV -L debug
  $ saf generate update_controls4delta -X ./the_xccdf_guidance_file.xml -c the_controls_directory --no-backupControls --no-formatControls -P SV -L debug

```
[top](#generate-data-reports-and-more)

#### CKL Templates

Checklist template files are used to give extra information to `saf convert hdf2ckl`.

```
generate ckl_metadata         Generate a checklist metadata template for "saf convert hdf2ckl"

  USAGE
    $ saf generate ckl_metadata -o <json-file> [-h]

  FLAGS
    -h, --help                Show CLI help.
    -o, --output=<json-file>  (required) Output JSON File

  EXAMPLES
    $ saf generate ckl_metadata -o rhel_metadata.json
```
[top](#generate-data-reports-and-more)

#### InSpec Metadata

InSpec metadata files are used to give extra information to `saf convert *2inspec_stub`.

```
generate inspec_metadata      Generate an InSpec metadata template for "saf convert *2inspec_stub"

  USAGE
    $ saf generate inspec_metadata -o <json-file>

  FLAGS
    -h, --help                Show CLI help.
    -o, --output=<json-file>  (required) Output JSON File

  EXAMPLES
    $ saf generate inspec_metadata -o ms_sql_baseline_metadata.json
```
[top](#generate-data-reports-and-more)

#### Thresholds

Threshold files are used in CI to ensure minimum compliance levels and validate control severities and statuses using `saf validate threshold`

See the wiki for more information on 👉 [template files](https://github.com/mitre/saf/wiki/Validation-with-Thresholds).

```
generate threshold            Generate a compliance template for "saf validate threshold".
                              Default output states that you must have your current
                              control counts or better (More Passes and/or less
                              Fails/Skips/Not Applicable/No Impact/Errors)
  USAGE
    $ saf generate threshold -i <hdf-json> [-o <threshold-yaml>] [-h] [-e] [-c]

  FLAGS
    -c, --generateControlIds  Validate control IDs have the correct severity and status
    -e, --exact               All counts should be exactly the same when validating, not just less than or greater than
    -h, --help                Show CLI help.
    -i, --input=<value>       (required) Input HDF JSON File
    -o, --output=<value>      Output Threshold YAML File

  EXAMPLES
    $ saf generate threshold -i rhel7-results.json -e -c -o output.yaml
```
[top](#generate-data-reports-and-more)

#### Spreadsheet (csv/xlsx) to InSpec

You can use `saf generate spreadsheet2inspec_stub` to generate an InSpec profile stub from a spreadsheet file.

```
generate spreadsheet2inspec_stub              Generate an InSpec profile stub from a CSV STIGs or CIS XLSX benchmarks

USAGE
  $ saf generate spreadsheet2inspec_stub -i, --input=<XLSX or CSV> -o, --output=FOLDER

OPTIONS
  -M, --mapping=mapping                      Path to a YAML file with mappings for each field, by default, CIS Benchmark
                                             fields are used for XLSX, STIG Viewer CSV export is used by CSV
  -c, --controlNamePrefix=controlNamePrefix  Prefix for all control IDs
  -f, --format=cis|disa|general              [default: general]
  -i, --input=input                          (required)
  -e, --encodingHeader                       Add the "# encoding: UTF-8" comment at the top of each control
  -l, --lineLength=lineLength                [default: 80] Characters between lines within InSpec controls
  -m, --metadata=metadata                    Path to a JSON file with additional metadata for the inspec.yml file
  -o, --output=output                        (required) [default: profile] Output InSpec profile stub folder


EXAMPLES
  saf generate spreadsheet2inspec_stub -i spreadsheet.xlsx -o profile
```
[top](#generate-data-reports-and-more)

#### XCCDF Benchmark to InSpec Stub
```
generate xccdf_benchmark2inspec_stub              Translate a DISA STIG XCCDF Benchmark XML file into a skeleton for an InSpec profile

USAGE
  $ saf generate xccdf_benchmark2inspec_stub -i <stig-xccdf-xml> [-o <output-folder>] [-h] [-m <metadata-json>] [-T (rule|group|cis|version)] [-s] [-L (info|warn|debug|verbose)]

FLAGS
  -h, --help                     Show CLI help.
  -i, --input=<value>            (required) Path to the XCCDF benchmark file
  -o, --output=<value>           [default: profile] The output folder to write the generated InSpec content
  -T, --idType=<option>          [default: rule] Control ID Types: 
                                 'rule' - Vulnerability IDs (ex. 'SV-XXXXX'), 
                                 'group' - Group IDs (ex. 'V-XXXXX'), 
                                 'cis' - CIS Rule IDs (ex. C-1.1.1.1), 
                                 'version' - Version IDs (ex. RHEL-07-010020 - also known as STIG IDs)
                                 <options: rule|group|cis|version>
  -O, --ovalDefinitions=<value>  Path to an OVAL definitions file to populate profile elements that reference OVAL defintions
  -m, --metadata=<value>         Path to a JSON file with additional metadata for the inspec.yml file
  -s, --singleFile               Output the resulting controls as a single file
  -L, --logLevel=<option>        [default: info] <options: info|warn|debug|verbose>

EXAMPLES
  $ saf generate xccdf_benchmark2inspec_stub -i ./U_RHEL_6_STIG_V2R2_Manual-xccdf.xml -T group --logLevel debug -r rhel-6-update-report.md
  $ saf generate xccdf_benchmark2inspec_stub -i ./CIS_Ubuntu_Linux_18.04_LTS_Benchmark_v1.1.0-xccdf.xml -O ./CIS_Ubuntu_Linux_18.04_LTS_Benchmark_v1.1.0-oval.xml --logLevel debug
```
[top](#generate-data-reports-and-more)


##### DoD Stub vs CIS Stub Formatting

The converter supports both Stub and CIS styles. The `--format` flag is used to specify the required output format. Default is DoD Stub Format.

- Specifying the `--format` flag as either `cis` or `disa` will parse the input spreadsheet according to the standard formats for CIS Benchmark exports and DISA STIG exports, respectively.
- You can also use the `general` setting (the default) to parse an arbitrary spreadsheet, but if you do so, you must provide a mapping file with the `--mapping` flag so that `saf` can parse the input.
- If you provide a non-standard spreadsheet, the first row of values are assumed to be column headers.

[top](#generate-data-reports-and-more)

#### Mapping Files

Mapping files are YAML files that tell `saf` which columns in the input spreadsheet should be parsed. Mapping files are structured as following:

``` yaml
id:                           # Required
  - ID
  - "recommendation #"
title:                        # Required
  - Title                     # You can give more than one column header as a value for an
  - title                     # attribute if you are not sure how it will be spelled in the input.
desc:
  - Description
  - Discussion
  - description
impact: 0.5                  # If impact is set, its value will be used for every control
desc.rationale:
  - Rationale
  - rationale statement
desc.check:                   # Required
  - Audit
  - audit procedure
desc.fix:
  - Remediation
  - remediation procedure
desc.additional_information:  # You can define arbitrary values under desc and tag
  - Additional Information    # if you have extra fields to record
desc.default_value:
  - Default Value
ref:                          # InSpec keyword - saf will check this column for URLs (links to documentation)
  - References                # and record each address as a ref attribute
```

Where the keys (`title`) are InSpec control attributes and the values (`- Title`) are the column headers in the input spreadsheet that correspond to that attribute.

[top](#generate-data-reports-and-more)

---

### Supplement

Supplement (ex. read or modify) elements that provide contextual information in an HDF file such as `passthrough` or `target`

#### Passthrough

Supplement (ex. read or modify) the `passthrough` element, which provides contextual information in the Heimdall Data Format results JSON file

```
EXAMPLE (combined read, modfication, and overwrite of the original file)
  $ saf supplement passthrough read -i hdf_with_passthrough.json | jq -rc '.key = "new value"' | xargs -0 -I{} saf supplement passthrough write -i hdf_with_passthrough.json -d {}
```

Passthrough data can be any context/structure. See the sample below or visit 👉 [Supplement HDF files with additional information](https://github.com/mitre/saf/wiki/Supplement-HDF-files-with-additional-information-(ex.-%60passthrough%60,-%60target%60))
```json
{
  "CDM": {
    "HWAM": {
      "Asset_ID_Tattoo": "arn:aws:ec2:us-east-1:123456789012:instance/i-12345acbd5678efgh90",
      "Data_Center_ID": "1234-5678-ABCD-1BB1-CC12DD34EE56FF78",
      "FQDN": "i-12345acbd5678efgh90.ec2.internal",
      "Hostname": "i-12345acbd5678efgh90",
      "ipv4": "10.0.1.25",
      "ipv6": "none defined",
      "mac": "02:32:fd:e3:68:a1",
      "os": "Linux",
      "FISMA_ID": "ABCD2C21-7781-92AA-F126-FF987CZZZZ"
    },
    "CSM": {
      "Server_Type": "member server",
      "source_tool": "InSpec"
    }
  }
}
```
[top](#enhance-and-supplement-hdf-data)

##### Read

```
supplement passthrough read              Read the `passthrough` attribute in a given Heimdall Data Format JSON file and send it to stdout or write it to a file

USAGE
  $ saf supplement passthrough read -i <hdf-json> [-o <passthrough-json>]

FLAGS
  -h, --help            Show CLI help.
  -i, --input=<value>   (required) An input HDF file
  -o, --output=<value>  An output `passthrough` JSON file (otherwise the data is sent to stdout)

EXAMPLES
  $ saf supplement passthrough read -i hdf.json -o passthrough.json
```
[top](#enhance-and-supplement-hdf-data)

##### Write

```
supplement passthrough write              Overwrite the `passthrough` attribute in a given HDF file with the provided `passthrough` JSON data

USAGE
  $ saf supplement passthrough write -i <input-hdf-json> (-f <input-passthrough-json> | -d <passthrough-json>) [-o <output-hdf-json>]

FLAGS
  -d, --passthroughData=<value>  Input passthrough-data (can be any valid JSON); this flag or `passthroughFile` must be provided
  -f, --passthroughFile=<value>  An input passthrough-data file (can contain any valid JSON); this flag or `passthroughData` must be provided
  -h, --help                     Show CLI help.
  -i, --input=<value>            (required) An input Heimdall Data Format file
  -o, --output=<value>           An output Heimdall Data Format JSON file (otherwise the input file is overwritten)

DESCRIPTION
  Passthrough data can be any context/structure. See sample ideas at [https://github.com/mitre/saf/wiki/Supplement-HDF-files-with-additional-information-(ex.-%60passthrough%60,-%60target%60)#:~:text=Settings-,Supplement%20HDF%20files%20with%20additional%20information,-(ex.%20%60passthrough%60%2C%20%60target](https://github.com/mitre/saf/wiki/Supplement-HDF-files-with-additional-information-(ex.-%60passthrough%60,-%60target%60))
  
EXAMPLES
  $ saf supplement passthrough write -i hdf.json -d '{"a": 5}'

  $ saf supplement passthrough write -i hdf.json -f passthrough.json -o new-hdf.json
```
[top](#enhance-and-supplement-hdf-data)

#### Target

Supplement (ex. read or modify) the `target` element, which provides contextual information in the Heimdall Data Format results JSON file

```
EXAMPLE (combined read, modfication, and overwrite of the original file)
  $ saf supplement target read -i hdf_with_target.json | jq -rc '.key = "new value"' | xargs -0 -I{} saf supplement target write -i hdf_with_target.json -d {}
```

Passthrough data can be any context/structure. See the sample below or visit 👉 [Supplement HDF files with additional information](https://github.com/mitre/saf/wiki/Supplement-HDF-files-with-additional-information-(ex.-%60passthrough%60,-%60target%60))
```json
{
  "AWS":{
    "Resources":[
      {
        "Type":"AwsEc2Instance",
        "Id":"arn:aws:ec2:us-east-1:123456789012:instance/i-06036f0ccaa012345",
        "Partition":"aws",
        "Region":"us-east-1",
        "Details":{
          "AwsEc2Instance":{
            "Type":"t2.medium",
            "ImageId":"ami-0d716eddcc7b7abcd",
            "IpV4Addresses":[
              "10.0.0.27"
            ],
            "KeyName":"rhel7_1_10152021",
            "VpcId":"vpc-0b53ff8f37a06abcd",
            "SubnetId":"subnet-0ea14519a4ddaabcd"
          }
        }
      }
    ]
  }
}
```
[top](#enhance-and-supplement-hdf-data)

##### Read

```
supplement target read              Read the `target` attribute in a given Heimdall Data Format JSON file and send it to stdout or write it to a file

USAGE
  $ saf supplement target read -i <hdf-json> [-o <target-json>]

FLAGS
  -h, --help            Show CLI help.
  -i, --input=<value>   (required) An input HDF file
  -o, --output=<value>  An output `target` JSON file (otherwise the data is sent to stdout)

EXAMPLES
  $ saf supplement target read -i hdf.json -o target.json
```
[top](#enhance-and-supplement-hdf-data)

##### Write

```
supplement target write              Overwrite the `target` attribute in a given HDF file with the provided `target` JSON data

USAGE
  $ saf supplement target write -i <input-hdf-json> (-f <input-target-json> | -d <target-json>) [-o <output-hdf-json>]

FLAGS
  -d, --targetData=<value>  Input target-data (can be any valid JSON); this flag or `targetFile` must be provided
  -f, --targetFile=<value>  An input target-data file (can contain any valid JSON); this flag or `targetData` must be provided
  -h, --help                Show CLI help.
  -i, --input=<value>       (required) An input Heimdall Data Format file
  -o, --output=<value>      An output Heimdall Data Format JSON file (otherwise the input file is overwritten)

DESCRIPTION
  Target data can be any context/structure. See sample ideas at https://github.com/mitre/saf/wiki/Supplement-HDF-files-with-additional-information-(ex.-%60passthrough%60,-%60target%60)

EXAMPLES
  $ saf supplement target write -i hdf.json -d '{"a": 5}'

  $ saf supplement target write -i hdf.json -f target.json -o new-hdf.json
```
[top](#enhance-and-supplement-hdf-data)

# License and Author

### Authors

- Author:: Will Dower [wdower](https://github.com/wdower)
- Author:: Ryan Lin [Rlin232](https://github.com/rlin232)
- Author:: Amndeep Singh Mann [Amndeep7](https://github.com/amndeep7)
- Author:: Camden Moors [camdenmoors](https://github.com/camdenmoors)
- Author:: Emily Rodriguez [em-c-rod](https://github.com/em-c-rod)
- Author:: George Dias [georgedias](https://github.com/georgedias)

### NOTICE

© 2022 The MITRE Corporation.

Approved for Public Release; Distribution Unlimited. Case Number 18-3678.

### NOTICE

MITRE hereby grants express written permission to use, reproduce, distribute, modify, and otherwise leverage this software to the extent permitted by the licensed terms provided in the LICENSE.md file included with this project.

### NOTICE

This software was produced for the U. S. Government under Contract Number HHSM-500-2012-00008I, and is subject to Federal Acquisition Regulation Clause 52.227-14, Rights in Data-General.

No other use other than that granted to the U. S. Government, or to those acting on behalf of the U. S. Government under that Clause is authorized without the express written permission of The MITRE Corporation.

For further information, please contact The MITRE Corporation, Contracts Management Office, 7515 Colshire Drive, McLean, VA 22102-7539, (703) 983-6000.

[top](#license-and-authors)<|MERGE_RESOLUTION|>--- conflicted
+++ resolved
@@ -45,12 +45,9 @@
       * [ASFF to HDF](#asff-to-hdf)
       * [AWS Config to HDF](#aws-config-to-hdf)
       * [Burp Suite to HDF](#burp-suite-to-hdf)
-<<<<<<< HEAD
       * [Conveyor to HDF](#conveyor-to-hdf)
       * [CKL to POA&amp;M](#ckl-to-poam)
-=======
       * [Checklist to HDF](#checklist-to-hdf)
->>>>>>> 25770f1f
       * [DBProtect to HDF](#dbprotect-to-hdf)
       * [Fortify to HDF](#fortify-to-hdf)
       * [GoSec to HDF](#gosec-to-hdf)
@@ -524,7 +521,6 @@
     $ saf convert burpsuite2hdf -i burpsuite_results.xml -o output-hdf-name.json
 ```
 [top](#convert-other-formats-to-hdf)
-<<<<<<< HEAD
 
 #### Conveyor to HDF
 ```
@@ -544,8 +540,6 @@
 #### CKL to POA&M
 
 Note: The included CCI to NIST Mappings are the extracted from NIST.gov, for mappings specific to eMASS use [this](https://github.com/mitre/ckl2POAM/blob/main/resources/cci2nist.json) file instead).
-=======
->>>>>>> 25770f1f
 
 #### Checklist to HDF
 ```
