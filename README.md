# Security Automation Framework CLI

The MITRE Security Automation Framework (SAF) Command Line Interface (CLI) brings together applications, techniques, libraries, and tools developed by MITRE and the security community to streamline security automation for systems and DevOps pipelines

The SAF CLI is the successor to [Heimdall Tools](https://github.com/mitre/heimdall_tools) and [InSpec Tools](https://github.com/mitre/inspec_tools). 

## Terminology:

- "[Heimdall](https://github.com/mitre/heimdall2)" - our visualizer for all security result data
- "[Heimdall Data Format (HDF)](https://saf.mitre.org/#/normalize)" - our common data format to preserve and transform security data

## Contents:

- [SAF CLI Installation](#installation)
  - [Via NPM](#installation-via-npm)
  - [Via Docker](#installation-via-docker)
  - [Via Windows Installer](#installation-via-windows-installer)

* [SAF CLI Usage](#usage)
  * [Convert](#convert) - Convert security results from all your security tools into a common data format
      *  [HDF to AWS Security Hub](#hdf-to-asff)
      *  [AWS Security Hub to HDF](#asff-to-hdf)
      *  [HDF to Splunk](#hdf-to-splunk)
      *  [Splunk to HDF](#splunk-to-HDF)
      *  [AWS Config to HDF](#aws-config-to-hdf)
      *  [Snyk to HDF](#snyk-to-hdf)
      *  [Trivy to HDF](#trivy-to-hdf)
      *  [Tenable Nessus to HDF](#tenable-nessus-to-hdf)
      *  [DBProtect to HDF](#dbprotect-to-hdf)
      *  [HDF to CSV](#hdf-to-csv)
      *  [Netsparker to HDF](#netsparker-to-hdf)
      *  [Burp Suite to HDF](#burp-suite-to-hdf)
      *  [SonarQube to HDF](#sonarqube-to-hdf)
      *  [OWASP ZAP to HDF](#owasp-zap-to-hdf)
      *  [Prowler to HDF](#prowler-to-hdf)
      *  [Fortify to HDF](#fortify-to-hdf)
      *  [JFrog Xray to HDF](#jfrog-xray-to-hdf)
      *  [Nikto to HDF](#nikto-to-hdf)
      *  [Sarif to HDF](#sarif-to-hdf)
      *  [Scoutsuite to HDF](#scoutsuite-to-hdf)
      *  [HDF to DISA Checklist](#hdf-to-checklist)
      *  [DISA XCCDF Results to HDF](#xccdf-results-to-hdf)
  * [View](#view) - Identify overall security status and deep-dive to solve specific security defects
  * [Validate](#validate) - Verify pipeline thresholds
  * [Generate](#generate) - Generate InSpec validation code, set pipeline thresholds, and generate options to support other saf commands.
  * Scan - Visit https://saf.mitre.org/#/validate to explore and run inspec profiles
  * Harden - Visit https://saf.mitre.org/#/harden to explore and run hardening scripts

## Installation

#### Installation via NPM

The SAF CLI can be installed and kept up to date using `npm`, which is included with most versions of [NodeJS](https://nodejs.org/en/).

```bash
npm install -g @mitre/saf
```



#### Update via NPM

To update the SAF CLI with `npm`:

```bash
npm update -g @mitre/saf
```

---


#### Installation via Docker

**On Linux and Mac:** 

```
docker run -it -v$(pwd):/share mitre/saf
```

**On Windows:** 

```
docker run -it -v%cd%:/share mitre/saf
```



#### Update via Docker

To update the SAF CLI with `docker`:

```bash
docker pull mitre/saf:latest
```

---

#### Installation via Windows Installer

To install the latest release of the SAF CLI on Windows, download and run the most recent installer for your system architecture from the [Releases](https://github.com/mitre/saf/releases) page.

#### Update via Windows Installer

To update the SAF CLI on Windows, uninstall any existing version from your system and then download and run the most recent installer for your system architecture from the [Releases](https://github.com/mitre/saf/releases) page.

## Usage
---

<<<<<<< HEAD
### Generate

#### CKL Templates

Checklist template files are used to give extra information to `saf convert hdf2ckl`.

```
generate ckl_metadata        Generate a checklist metadata template for "saf convert hdf2ckl"

  OPTIONS
    -o, --output=output  (required) Output JSON File
  
  EXAMPLE
    saf generate ckl_metadata -o rhel_metadata.json
```

#### InSpec Metadata

InSpec metadata files are used to give extra information to `saf convert *2inspec_stub`.

```
generate inspec_metadata        Generate an InSpec metadata file for "saf convert *2inspec_stub"

  OPTIONS
    -o, --output=output  (required) Output JSON File

  EXAMPLE
    saf generate inspec_metadata -o ms_sql_baseline_metadata.json
```

#### Thresholds

Threshold files are used in CI to ensure minimum compliance levels and validate control severities and statuses using `saf validate threshold`

```
generate threshold      Generate a compliance template for "saf validate threshold"

  OPTIONS
    -c, --generateControlIds  Validate control IDs have the correct severity
                              and status
    -e, --exact               All counts should be exactly the same when
                              validating not just less than or greater than
    -i, --input               Input HDF JSON file
    -o, --output              Output threshold YAML file

	EXAMPLE
  	saf generate threshold -i rhel7-results.json -e -c -o output.yaml
```

#### Spreadsheet (csv/xlsx) to InSpec

You can use `saf generate spreadsheet2inspec_stub` to generate an InSpec profile stub from a spreadsheet file. 

```
generate spreadsheet2inspec_stub              Generate an InSpec profile stub from a CSV STIGs or CIS XLSX benchmarks 

USAGE
  $ saf generate spreadsheet2inspec_stub -i, --input=<XLSX or CSV> -o, --output=FOLDER

OPTIONS
  -M, --mapping=mapping                      Path to a YAML file with mappings for each field, by default, CIS Benchmark
                                             fields are used for XLSX, STIG Viewer CSV export is used by CSV
  -c, --controlNamePrefix=controlNamePrefix  Prefix for all control IDs
  -e, --encodingHeader  Remove the "# encoding: UTF-8" comment at the top of each control
  -f, --format=cis|disa|general              [default: general]
  -h, --help                                 show CLI help
  -i, --input=input                          (required)
  -l, --lineLength=lineLength                [default: 80] Characters between lines within InSpec controls
  -m, --metadata=metadata                    Path to a JSON file with additional metadata for the inspec.yml file
  -o, --output=output                        (required) [default: profile] Output InSpec profile stub folder


EXAMPLE
  saf generate spreadsheet2inspec_stub -i spreadsheet.xlsx -o profile
```

#### XCCDF to InSpec Stub
```
generate xccdf2inspec_stub              Generate an InSpec profile stub from a DISA STIG XCCDF XML file

  USAGE
    $ saf generate xccdf2inspec_stub -i, --input=XML -o, --output=FOLDER

  OPTIONS
    -h, --help                   show CLI help
    -S, --useStigID              Use STIG IDs (<Group/Rule/Version>) instead of Group IDs (ex. 'V-XXXXX') for InSpec Control IDs
    -e, --encodingHeader         Add the "# encoding: UTF-8" comment at the top of each control
    -i, --input=input            (required) Path to the DISA STIG XCCDF file
    -l, --lineLength=lineLength  [default: 80] Characters between lines within InSpec controls
    -m, --metadata=metadata      Path to a JSON file with additional metadata for the inspec.yml file
    -o, --output=output          (required) [default: profile]
    -r, --useVulnerabilityId     Use Vulnerability IDs (ex. 'SV-XXXXX') instead of Group IDs (ex. 'V-XXXXX') for InSpec control IDs
    -s, --singleFile             Output the resulting controls as a single file
```

---

### Validate

#### Thresholds

See the wiki for more information on [template files](https://github.com/mitre/saf/wiki/Validation-with-Thresholds).

```
validate threshold       Validate the compliance and status counts of an HDF file

  OPTIONS
    -F, --templateFile        Expected data template, generate one with
    												  "saf generate threshold"
    -T, --templateInline=     Flattened JSON containing your validation thresholds
                              (Intended for backwards compatibility with InSpec Tools)
    -i, --input               Input HDF JSON file

  EXAMPLES
  	saf validate threshold -i rhel7-results.json -F output.yaml
```

---

### View

#### Heimdall

You can start a local Heimdall Lite instance to visualize your findings with the SAF CLI. To start an instance use the `saf view heimdall` command:

```
view:heimdall            Run an instance of Heimdall Lite to visualize 
                         your data

  OPTIONS
    -p, --port=PORT          Port To Expose Heimdall On (Default 3000)
    -f, --file=FILE          File(s) to display in Heimdall
    -n, --noOpenBrowser      Don't open the default browser automatically
  EXAMPLES
    saf view heimdall -p 8080
```



#### Summary

To get a quick compliance summary from an HDF file (grouped by profile name) use the `saf view summary` command:

```
view:summary            Get a quick compliance overview of HDF files

  OPTIONS
    -i, --input=FILE         (required) Input HDF file(s)
    -j, --json               Output results as JSON
    -o, --output=output
	
  EXAMPLE
    saf view summary -i rhel7-host1-results.json nginx-host1-results.json mysql-host1-results.json
```

 

---

=======
>>>>>>> f634b780
### Convert

Translating your data to and from Heimdall Data Format (HDF) is done using the `saf convert` command.

Want to Recommend or Help Develop a Converter? See [the wiki](https://github.com/mitre/saf/wiki/How-to-recommend-development-of-a-mapper) on how to get started.


### From HDF


##### HDF to ASFF

Note: Uploading findings into AWS Security hub requires configuration of the AWS CLI, see [the AWS documentation](https://docs.aws.amazon.com/cli/latest/userguide/cli-chap-configure.html) or configuration of environment variables via Docker.

```
convert hdf2asff            Translate a Heimdall Data Format JSON file into
                            AWS Security Findings Format JSON file(s)
  OPTIONS
    -a, --accountId=accountId      (required) AWS Account ID
    -i, --input=input              (required) Input HDF JSON File
    -r, --region=region            (required) SecurityHub Region
    -t, --target=target            (required) Unique name for target to track findings across time
    -o, --output=output            Output ASFF JSONs Folder
    -C, --certificate=certificate  Trusted signing certificate file
    -I, --insecure                 Disable SSL verification (WARNING: this is insecure)
    -u, --upload                   Upload findings to AWS Security Hub
  
  EXAMPLES
    saf convert hdf2asff -i rhel7.scan.json -a 123456789 -r us-east-1 -t rhel7_example_host -o rhel7-asff
    saf convert hdf2asff -i rhel7.scan.json -a 123456789 -r us-east-1 -t rhel7_example_host -u
```
#### HDF to Splunk

**Notice**: HDF to Splunk requires configuration on the Splunk server. See [Splunk Configuration](https://github.com/mitre/saf/wiki/Splunk-Configuration).

```
convert hdf2splunk           Translate and upload a Heimdall Data Format JSON file into a Splunk server

  OPTIONS
    -h, --help               Show CLI help.
    -H, --host=<value>       (required) Splunk Hostname or IP
    -I, --index=<value>      (required) Splunk index to import HDF data into
    -L, --logLevel=<option>  [default: info] <options: info|warn|debug|verbose>
    -P, --port=<value>       [default: 8089] Splunk management port (also known as the Universal Forwarder port)s
    -i, --input=<value>      (required) Input HDF file
    -p, --password=<value>   Your Splunk password
    -s, --scheme=<option>    [default: https] HTTP Scheme used for communication with Splunk <options: http|https>
    -t, --token=<value>      Your Splunk API Token
    -u, --username=<value>   Your Splunk username

  EXAMPLE
    saf convert hdf2splunk -i rhel7-results.json -H 127.0.0.1 -u admin -p Valid_password! -I hdf
    saf convert hdf2splunk -i rhel7-results.json -H 127.0.0.1 -t your.splunk.token -I hdf
```
HDF Splunk Schema documentation: https://github.com/mitre/heimdall2/blob/master/libs/hdf-converters/src/converters-from-hdf/splunk/Schemas.md#schemas
##### Previewing HDF Data Within Splunk:
A full raw search query:
```sql
index="<<YOUR INDEX>>" meta.subtype=control | stats  values(meta.filename) values(meta.filetype) list(meta.profile_sha256) values(meta.hdf_splunk_schema) first(meta.status)  list(meta.status)  list(meta.is_baseline) values(title) last(code) list(code) values(desc) values(descriptions.*)  values(id) values(impact) list(refs{}.*) list(results{}.*) list(source_location{}.*) values(tags.*)  by meta.guid id 
| join  meta.guid 
    [search index="<<YOUR INDEX>>"  meta.subtype=header | stats values(meta.filename) values(meta.filetype) values(meta.hdf_splunk_schema) list(statistics.duration)  list(platform.*) list(version)  by meta.guid] 
| join meta.guid 
    [search index="<<YOUR INDEX>>"  meta.subtype=profile | stats values(meta.filename) values(meta.filetype) values(meta.hdf_splunk_schema) list(meta.profile_sha256) list(meta.is_baseline)  last(summary) list(summary) list(sha256) list(supports{}.*) last(name) list(name) list(copyright) list(maintainer) list(copyright_email) last(version) list(version) list(license) list(title) list(parent_profile) list(depends{}.*) list(controls{}.*) list(attributes{}.*) list(status) by meta.guid] 

```
A formatted table search query:
```sql
index="<<YOUR INDEX>>" meta.subtype=control | stats  values(meta.filename) values(meta.filetype) list(meta.profile_sha256) values(meta.hdf_splunk_schema) first(meta.status)  list(meta.status)  list(meta.is_baseline) values(title) last(code) list(code) values(desc) values(descriptions.*)  values(id) values(impact) list(refs{}.*) list(results{}.*) list(source_location{}.*) values(tags.*)  by meta.guid id 
| join  meta.guid 
    [search index="<<YOUR INDEX>>"  meta.subtype=header | stats values(meta.filename) values(meta.filetype) values(meta.hdf_splunk_schema) list(statistics.duration)  list(platform.*) list(version)  by meta.guid] 
| join meta.guid 
    [search index="<<YOUR INDEX>>"  meta.subtype=profile | stats values(meta.filename) values(meta.filetype) values(meta.hdf_splunk_schema) list(meta.profile_sha256) list(meta.is_baseline)  last(summary) list(summary) list(sha256) list(supports{}.*) last(name) list(name) list(copyright) list(maintainer) list(copyright_email) last(version) list(version) list(license) list(title) list(parent_profile) list(depends{}.*) list(controls{}.*) list(attributes{}.*) list(status) by meta.guid] 
| rename values(meta.filename) AS "Results Set", values(meta.filetype) AS "Scan Type", list(statistics.duration) AS "Scan Duration", first(meta.status) AS "Control Status", list(results{}.status) AS "Test(s) Status", id AS "ID", values(title) AS "Title", values(desc) AS "Description", values(impact) AS "Impact", last(code) AS Code, values(descriptions.check) AS "Check", values(descriptions.fix) AS "Fix", values(tags.cci{}) AS "CCI IDs", list(results{}.code_desc) AS "Results Description",  list(results{}.skip_message) AS "Results Skip Message (if applicable)", values(tags.nist{}) AS "NIST SP 800-53 Controls", last(name) AS "Scan (Profile) Name", last(summary) AS "Scan (Profile) Summary", last(version) AS "Scan (Profile) Version"
| table meta.guid "Results Set" "Scan Type" "Scan (Profile) Name" ID "NIST SP 800-53 Controls" Title "Control Status" "Test(s) Status" "Results Description" "Results Skip Message (if applicable)"  Description Impact Severity  Check Fix "CCI IDs" Code "Scan Duration" "Scan (Profile) Summary" "Scan (Profile) Version"
```


##### HDF to Condensed JSON

```
convert hdf2condensed        Condensed format used by some community members
                             to pre-process data for elasticsearch and custom dashboards

  OPTIONS
    -i, --input=xml            Input HDF file
    -o, --output=output        Output condensed JSON file
    

  EXAMPLES
    saf convert hdf2condensed -i rhel7-results.json -o rhel7-condensed.json
```


##### HDF to Checklist
```
convert hdf2ckl              Translate a Heimdall Data Format JSON file into a
                             DISA checklist file

  OPTIONS
    -F, --fqdn=fqdn          FQDN for CKL metadata
    -H, --hostname=hostname  Hostname for CKL metadata
    -I, --ip=ip              IP address for CKL metadata
    -M, --mac=mac            MAC address for CKL metadata
    -m, --metadata=metadata  Metadata JSON file, generate one with "saf generate ckl_metadata"
    -h, --help               show CLI help
    -i, --input=input        (required) Input HDF file
    -o, --output=output      (required) Output CKL file

  EXAMPLE
    saf convert hdf2ckl -i rhel7-results.json -o rhel7.ckl --fqdn reverseproxy.example.org --hostname reverseproxy --ip 10.0.0.3 --mac 12:34:56:78:90
```

##### HDF to CSV
```
convert hdf2csv             Translate a Heimdall Data Format JSON file into a
                            Comma Separated Values (CSV) file

  OPTIONS
    -f, --fields=fields  [default: All Fields] Fields to include in output CSV, separated by commas
    -h, --help           show CLI help
    -i, --input=input    (required) Input HDF file
    -o, --output=output  (required) Output CSV file
    -t, --noTruncate     Don't truncate fields longer than 32,767 characters (the cell limit in Excel)

  EXAMPLE
    saf convert hdf2csv -i rhel7-results.json -o rhel7.csv --fields "Results Set,Status,ID,Title,Severity"
```


**Notice**: HDF to Splunk requires configuration on the Splunk server. See [Splunk Configuration](https://github.com/mitre/saf/wiki/Splunk-Configuration).

```
convert hdf2splunk           Translate and upload a Heimdall Data Format JSON file into a Splunk server

  OPTIONS
    -h, --help               Show CLI help.
    -H, --host=<value>       (required) Splunk Hostname or IP
    -I, --index=<value>      (required) Splunk index to import HDF data into
    -L, --logLevel=<option>  [default: info] <options: info|warn|debug|verbose>
    -P, --port=<value>       [default: 8089] Splunk management port (also known as the Universal Forwarder port)s
    -i, --input=<value>      (required) Input HDF file
    -p, --password=<value>   Your Splunk password
    -s, --scheme=<option>    [default: https] HTTP Scheme used for communication with Splunk <options: http|https>
    -t, --token=<value>      Your Splunk API Token
    -u, --username=<value>   Your Splunk username

  EXAMPLE
    saf convert hdf2splunk -i rhel7-results.json -H 127.0.0.1 -u admin -p Valid_password! -I hdf
    saf convert hdf2splunk -i rhel7-results.json -H 127.0.0.1 -t your.splunk.token -I hdf
```
HDF Splunk Schema documentation: https://github.com/mitre/heimdall2/blob/master/libs/hdf-converters/src/converters-from-hdf/splunk/Schemas.md#schemas
##### Previewing HDF Data Within Splunk:
A full raw search query:
```sql
index="<<YOUR INDEX>>" meta.subtype=control | stats  values(meta.filename) values(meta.filetype) list(meta.profile_sha256) values(meta.hdf_splunk_schema) first(meta.status)  list(meta.status)  list(meta.is_baseline) values(title) last(code) list(code) values(desc) values(descriptions.*)  values(id) values(impact) list(refs{}.*) list(results{}.*) list(source_location{}.*) values(tags.*)  by meta.guid id 
| join  meta.guid 
    [search index="<<YOUR INDEX>>"  meta.subtype=header | stats values(meta.filename) values(meta.filetype) values(meta.hdf_splunk_schema) list(statistics.duration)  list(platform.*) list(version)  by meta.guid] 
| join meta.guid 
    [search index="<<YOUR INDEX>>"  meta.subtype=profile | stats values(meta.filename) values(meta.filetype) values(meta.hdf_splunk_schema) list(meta.profile_sha256) list(meta.is_baseline)  last(summary) list(summary) list(sha256) list(supports{}.*) last(name) list(name) list(copyright) list(maintainer) list(copyright_email) last(version) list(version) list(license) list(title) list(parent_profile) list(depends{}.*) list(controls{}.*) list(attributes{}.*) list(status) by meta.guid] 

```
A formatted table search query:
```sql
index="<<YOUR INDEX>>" meta.subtype=control | stats  values(meta.filename) values(meta.filetype) list(meta.profile_sha256) values(meta.hdf_splunk_schema) first(meta.status)  list(meta.status)  list(meta.is_baseline) values(title) last(code) list(code) values(desc) values(descriptions.*)  values(id) values(impact) list(refs{}.*) list(results{}.*) list(source_location{}.*) values(tags.*)  by meta.guid id 
| join  meta.guid 
    [search index="<<YOUR INDEX>>"  meta.subtype=header | stats values(meta.filename) values(meta.filetype) values(meta.hdf_splunk_schema) list(statistics.duration)  list(platform.*) list(version)  by meta.guid] 
| join meta.guid 
    [search index="<<YOUR INDEX>>"  meta.subtype=profile | stats values(meta.filename) values(meta.filetype) values(meta.hdf_splunk_schema) list(meta.profile_sha256) list(meta.is_baseline)  last(summary) list(summary) list(sha256) list(supports{}.*) last(name) list(name) list(copyright) list(maintainer) list(copyright_email) last(version) list(version) list(license) list(title) list(parent_profile) list(depends{}.*) list(controls{}.*) list(attributes{}.*) list(status) by meta.guid] 
| rename values(meta.filename) AS "Results Set", values(meta.filetype) AS "Scan Type", list(statistics.duration) AS "Scan Duration", first(meta.status) AS "Control Status", list(results{}.status) AS "Test(s) Status", id AS "ID", values(title) AS "Title", values(desc) AS "Description", values(impact) AS "Impact", last(code) AS Code, values(descriptions.check) AS "Check", values(descriptions.fix) AS "Fix", values(tags.cci{}) AS "CCI IDs", list(results{}.code_desc) AS "Results Description",  list(results{}.skip_message) AS "Results Skip Message (if applicable)", values(tags.nist{}) AS "NIST SP 800-53 Controls", last(name) AS "Scan (Profile) Name", last(summary) AS "Scan (Profile) Summary", last(version) AS "Scan (Profile) Version"
| table meta.guid "Results Set" "Scan Type" "Scan (Profile) Name" ID "NIST SP 800-53 Controls" Title "Control Status" "Test(s) Status" "Results Description" "Results Skip Message (if applicable)"  Description Impact Severity  Check Fix "CCI IDs" Code "Scan Duration" "Scan (Profile) Summary" "Scan (Profile) Version"
```

&nbsp;

---

### To HDF

##### ASFF to HDF

Output|Use|Command
---|---|---
ASFF json|All the findings that will be fed into the mapper|aws securityhub get-findings > asff.json
AWS SecurityHub enabled standards json|Get all the enabled standards so you can get their identifiers|aws securityhub get-enabled-standards > asff_standards.json
AWS SecurityHub standard controls json|Get all the controls for a standard that will be fed into the mapper|aws securityhub describe-standards-controls --standards-subscription-arn "arn:aws:securityhub:us-east-1:123456789123:subscription/cis-aws-foundations-benchmark/v/1.2.0" > asff_cis_standard.json


```
convert asff2hdf            Translate a AWS Security Finding Format JSON into a
                            Heimdall Data Format JSON file
  OPTIONS
    -i, --input=input          Input ASFF JSON File
    --securityhub=securityhub  Input AWS Security Standards File
    -o, --output=output        Output HDF JSON File

  EXAMPLES
    saf convert asff2hdf -i asff-findings.json -o output-file-name.json
    saf convert asff2hdf -i asff-findings.json --sh <standard-1-json> ... <standard-n-json> -o output-hdf-name.json
```


##### AWS Config to HDF

Note: Pulling AWS Config results data requires configuration of the AWS CLI, see [the AWS documentation](https://docs.aws.amazon.com/cli/latest/userguide/cli-chap-configure.html) or configuration of environment variables via Docker.

```
convert aws_config2hdf      Pull Configuration findings from AWS Config and convert
                            into a Heimdall Data Format JSON file
  OPTIONS
    -a, --accessKeyId=accessKeyId
    -i, --insecure                         Bypass SSL verification, this is insecure.
    -o, --output=output                    (required)
    -r, --region=region                    (required)
    -s, --secretAccessKey=secretAccessKey
    -t, --sessionToken=sessionToken

  EXAMPLES
    saf convert aws_config2hdf -a ABCDEFGHIJKLMNOPQRSTUV -s +4NOT39A48REAL93SECRET934 -r us-east-1 -o output-hdf-name.json
```


##### Burp Suite to HDF

```
convert burpsuite2hdf       Translate a BurpSuite Pro XML file into a Heimdall
                            Data Format JSON file
  OPTIONS
    -i, --input=xml            Input BurpSuite Pro XML File
    -o, --output=output        Output HDF JSON File
    

  EXAMPLES
    saf convert burpsuite2hdf -i burpsuite_results.xml -o output-hdf-name.json
```

##### CKL to POA&M

Note: The included CCI to NIST Mappings are the extracted from NIST.gov, for mappings specific to eMASS use [this](https://github.com/mitre/ckl2POAM/blob/main/resources/cci2nist.json) file instead. If you need access to this file please contact [saf@groups.mitre.org](mailto:saf@groups.mitre.org).

```
convert ckl2POAM            Translate DISA Checklist CKL file(s) to POA&M files

  OPTIONS
    -O, --officeOrg=officeOrg    Default value for Office/org (prompts for each file if not set)
    -d, --deviceName=deviceName  Name of target device (prompts for each file if not set)
    -i, --input=input            (required) Path to the DISA Checklist File(s)
    -o, --output=output          (required) Path to output PO&M File(s)
    -s, --rowsToSkip=rowsToSkip  [default: 4] Rows to leave between POA&M Items for milestone
```



##### DBProtect to HDF

```
convert dbprotect2hdf       Translate a DBProtect report in "Check Results
                            Details" XML format into a Heimdall Data Format JSON file
  OPTIONS
    -i, --input=input          'Check Results Details' XML File
    -o, --output=output        Output HDF JSON File

  EXAMPLES
    saf convert dbprotect2hdf -i check_results_details_report.xml -o output-hdf-name.json
```


##### Fortify to HDF

```
convert fortify2hdf         Translate a Fortify results FVDL file into a Heimdall
                            Data Format JSON file
  DESCRIPTION
    The fortify converter translates a Fortify results FVDL file (e.g., audit.fvdl)
    into a HDF JSON. The FVDL file is an XML file that can be extracted from the
    Fortify FPR project file using standard file compression tools.

  OPTIONS
    -i, --input=input          Input FVDL File
    -o, --output=output        Output HDF JSON File

  EXAMPLES
    saf convert fortify2hdf -i audit.fvdl -o output-hdf-name.json
```


##### JFrog Xray to HDF

```
convert jfrog_xray2hdf      Translate a JFrog Xray results JSON file into a
                            Heimdall Data Format JSON file

  OPTIONS
    -i, --input=input          Input JFrog JSON File
    -o, --output=output        Output HDF JSON File

  EXAMPLES
    saf convert jfrog_xray2hdf -i xray_results.json -o output-hdf-name.json
```


##### Tenable Nessus to HDF

```
convert nessus2hdf          Translate a Nessus XML results file into a Heimdall
                            Data Format JSON file
  DESCRIPTION
    The Nessus converter translates a Nessus-style XML results
    file (e.g., .nessus file) into a Data Format JSON file.

    Supports compliance and vulnerability scans from Tenable.sc, Tenable.io, and ACAS.

OPTIONS
    -i, --input=input          Input Nessus XML File
    -o, --output=output        Output HDF JSON File

  EXAMPLES
    saf convert nessus2hdf -i nessus_results.nessus -o output-hdf-name.json
```


##### Netsparker to HDF

```
convert netsparker2hdf      Translate a Netsparker XML results file into a
                            Heimdall Data Format JSON file
  OPTIONS
    -i, --input=input          Input Netsparker XML File
    -o, --output=output        Output HDF JSON File

  EXAMPLES
    saf convert netsparker2hdf -i netsparker_results.xml -o output-hdf-name.json
```


##### Nikto to HDF

```
convert nikto2hdf           Translate a Nikto results JSON file into a Heimdall
                            Data Format JSON file
  OPTIONS
    -i, --input=input          Input Nikto Results JSON File
    -o, --output=output        Output HDF JSON File

  EXAMPLES
    saf convert nikto2hdf -i nikto-results.json -o output-hdf-name.json
```


##### Prowler to HDF

```
convert prowler2hdf         Translate a Prowler-derived AWS Security Finding
                            Format results from concatenated JSON blobs into a
                            Heimdall Data Format JSON file
  OPTIONS
    -i, --input=input          Input Prowler ASFF JSON File
    -o, --output=output        Output HDF JSON File

  EXAMPLES
    saf convert prowler2hdf -i prowler-asff.json -o output-hdf-name.json
```


##### Sarif to HDF

```
convert sarif2hdf          Translate a SARIF JSON file into a Heimdall Data
                            Format JSON file
  OPTIONS
    -i, --input=input          Input SARIF JSON File
    -o, --output=output        Output HDF JSON File

  DESCRIPTION
    SARIF level to HDF impact Mapping:
      SARIF level error -> HDF impact 0.7
      SARIF level warning -> HDF impact 0.5
      SARIF level note -> HDF impact 0.3
      SARIF level none -> HDF impact 0.1
      SARIF level not provided -> HDF impact 0.1 as default

  EXAMPLES
    saf convert sarif2hdf -i sarif-results.json -o output-hdf-name.json
```


##### Scoutsuite to HDF

```
convert scoutsuite2hdf       Translate a ScoutSuite results from a Javascript
                             object into a Heimdall Data Format JSON file
  OPTIONS
    -i, --input=input          Input ScoutSuite Results JS File
    -o, --output=output        Output HDF JSON File

  DESCRIPTION
    Note: Currently this mapper only supports AWS.

  EXAMPLES
    saf convert scoutsuite2hdf -i scoutsuite-results.js -o output-hdf-name.json
```


##### Snyk to HDF

```
convert snyk2hdf             Translate a Snyk results JSON file into a Heimdall
                             Data Format JSON file
  OPTIONS
    -i, --input=input          Input Snyk Results JSON File
    -o, --output=output        Output HDF JSON File

  EXAMPLES
    saf convert snyk2hdf -i snyk_results.json -o output-hdf-name.json
```


##### SonarQube to HDF

```
convert sonarqube2hdf        Pull SonarQube vulnerabilities for the specified
                             project name from an API and convert into a Heimdall
                             Data Format JSON file
  OPTIONS
    -a, --auth=auth              SonarQube API Key
    -u, --url=url                SonarQube Base URL (Excluding '/api')
    -n, --projectKey=projectKey  SonarQube Project Key
    -o, --output=output          Output HDF JSON File

  EXAMPLES
    saf convert sonarqube2hdf -n project_key -u http://sonar:9000 --auth YOUR_API_KEY -o output-hdf-name.json

```


##### Trivy to HDF

```
convert trivy2hdf         Translate a Trivy-derived AWS Security Finding
                          Format results JSON file into a Heimdall Data Format
                          JSON file
  OPTIONS
    -i, --input=input          Input Trivy ASFF JSON File
    -o, --output=output        Output HDF JSON File

  DESCRIPTION
    Note: Currently this mapper only supports the results of Trivy's `image`
    subcommand (featuring the CVE findings) while using the ASFF template format
    (which comes bundled with the repo).  An example call to Trivy to get this
    type of file looks as follows:
    AWS_REGION=us-east-1 AWS_ACCOUNT_ID=123456789012 trivy image --no-progress --format template --template "@/absolute_path_to/git_clone_of/trivy/contrib/asff.tpl" -o trivy_asff.json golang:1.12-alpine

  EXAMPLES
    saf convert trivy2hdf -i trivy_asff.json -o output-hdf-name.json
```


##### XCCDF Results to HDF

```
convert xccdf_results2hdf    Translate a SCAP client XCCDF-Results XML report to
                             HDF format Json be viewed on Heimdall
  OPTIONS
    -i, --input=input          Input XCCDF Results XML File
    -o, --output=output        Output HDF JSON File

  EXAMPLES
    saf convert xccdf_results2hdf -i results-xccdf.xml -o output-hdf-name.json

```

##### OWASP ZAP to HDF

```
convert zap2hdf              Translate a OWASP ZAP results JSON to HDF format Json
                             be viewed on Heimdall
  OPTIONS
    -i, --input=input          Input OWASP ZAP Results JSON File
    -n, --name=name            Target Site Name
    -o, --output=output        Output HDF JSON File

  EXAMPLES
    saf convert zap2hdf -i zap_results.json -n mitre.org -o output-hdf-name.json
```

---

### View

#### Heimdall

You can start a local Heimdall Lite instance to visualize your findings with the SAF CLI. To start an instance use the `saf view heimdall` command:

```
view:heimdall            Run an instance of Heimdall Lite to visualize 
                         your data

  OPTIONS
    -p, --port=PORT          Port To Expose Heimdall On (Default 3000)
    -f, --file=FILE          File(s) to display in Heimdall
    -n, --noOpenBrowser      Don't open the default browser automatically
  EXAMPLES
    saf view heimdall -p 8080
```



#### Summary

To get a quick compliance summary from an HDF file (grouped by profile name) use the `saf view summary` command:

```
view:summary            Get a quick compliance overview of HDF files

  OPTIONS
    -i, --input=FILE         (required) Input HDF file(s)
    -j, --json               Output results as JSON
    -o, --output=output
	
  EXAMPLE
    saf view summary -i rhel7-host1-results.json nginx-host1-results.json mysql-host1-results.json
```

---

### Validate

#### Thresholds

See the wiki for more information on [template files](https://github.com/mitre/saf/wiki/Validation-with-Thresholds).

```
validate threshold       Validate the compliance and status counts of an HDF file

  OPTIONS
    -F, --templateFile        Expected data template, generate one with
    												  "saf generate threshold"
    -T, --templateInline=     Flattened JSON containing your validation thresholds
                              (Intended for backwards compatibility with InSpec Tools)
    -i, --input               Input HDF JSON file

  EXAMPLES
  	saf validate threshold -i rhel7-results.json -F output.yaml
```


---

### Generate

#### CKL Templates

Checklist template files are used to give extra information to `saf convert hdf2ckl`.

```
generate ckl_metadata        Generate a checklist metadata template for "saf convert hdf2ckl"

  OPTIONS
    -o, --output=output  (required) Output JSON File
  
  EXAMPLE
    saf generate ckl_metadata -o rhel_metadata.json
```

#### InSpec Metadata

InSpec metadata files are used to give extra information to `saf convert *2inspec_stub`.

```
generate inspec_metadata        Generate an InSpec metadata file for "saf convert *2inspec_stub"

  OPTIONS
    -o, --output=output  (required) Output JSON File

  EXAMPLE
    saf generate inspec_metadata -o ms_sql_baseline_metadata.json
```

#### Thresholds

Threshold files are used in CI to ensure minimum compliance levels and validate control severities and statuses using `saf validate threshold`

```
generate threshold      Generate a compliance template for "saf validate threshold"

  OPTIONS
    -c, --generateControlIds  Validate control IDs have the correct severity
                              and status
    -e, --exact               All counts should be exactly the same when
                              validating not just less than or greater than
    -i, --input               Input HDF JSON file
    -o, --output              Output threshold YAML file

	EXAMPLE
  	saf generate threshold -i rhel7-results.json -e -c -o output.yaml
```

#### Spreadsheet (csv/xlsx) to InSpec

You can use `saf generate spreadsheet2inspec_stub` to generate an InSpec profile stub from a spreadsheet file. 

```
generate spreadsheet2inspec_stub              Generate an InSpec profile stub from a CSV STIGs or CIS XLSX benchmarks 

USAGE
  $ saf generate spreadsheet2inspec_stub -i, --input=<XLSX or CSV> -o, --output=FOLDER

OPTIONS
  -M, --mapping=mapping                      Path to a YAML file with mappings for each field, by default, CIS Benchmark
                                             fields are used for XLSX, STIG Viewer CSV export is used by CSV
  -c, --controlNamePrefix=controlNamePrefix  Prefix for all control IDs
  -f, --format=cis|disa|general              [default: general]
  -h, --help                                 show CLI help
  -i, --input=input                          (required)
  -l, --lineLength=lineLength                [default: 80] Characters between lines within InSpec controls
  -m, --metadata=metadata                    Path to a JSON file with additional metadata for the inspec.yml file
  -o, --output=output                        (required) [default: profile] Output InSpec profile stub folder


EXAMPLE
  saf generate spreadsheet2inspec_stub -i spreadsheet.xlsx -o profile
```

#### XCCDF to InSpec Stub
```
generate xccdf2inspec_stub              Generate an InSpec profile stub from a DISA STIG XCCDF XML file

  USAGE
    $ saf generate xccdf2inspec_stub -i, --input=XML -o, --output=FOLDER

  OPTIONS
    -h, --help                   show CLI help
    -S, --useStigID              Use STIG IDs (<Group/Rule/Version>) instead of Group IDs (ex. 'V-XXXXX') for InSpec Control IDs
    -i, --input=input            (required) Path to the DISA STIG XCCDF file
    -l, --lineLength=lineLength  [default: 80] Characters between lines within InSpec controls
    -m, --metadata=metadata      Path to a JSON file with additional metadata for the inspec.yml file
    -o, --output=output          (required) [default: profile]
    -r, --useVulnerabilityId     Use Vulnerability IDs (ex. 'SV-XXXXX') instead of Group IDs (ex. 'V-XXXXX') for InSpec control IDs
    -s, --singleFile             Output the resulting controls as a single file
```


 


#### Other



##### Notes

- Specifying the `--format` flag as either `cis` or `disa` will parse the input spreadsheet according to the standard formats for CIS Benchmark exports and DISA STIG exports, respectively.
- You can also use the `general` setting (the default) to parse an arbitrary spreadsheet, but if you do so, you must provide a mapping file with the `--mapping` flag so that `saf` can parse the input.
- If you provide a non-standard spreadsheet, the first row of values are assumed to be column headers.

##### Mapping Files

Mapping files are YAML files that tell `saf` which columns in the input spreadsheet should be parsed. Mapping files are structured as following:

``` yaml
id:                           # Required
  - ID
  - "recommendation #"
title:                        # Required
  - Title                     # You can give more than one column header as a value for an
  - title                     # attribute if you are not sure how it will be spelled in the input.
desc:
  - Description
  - Discussion
  - description
impact: 0.5                  # If impact is set, its value will be used for every control
desc.rationale:
  - Rationale
  - rationale statement
desc.check:                   # Required
  - Audit
  - audit procedure
desc.fix:
  - Remediation
  - remediation procedure
desc.additional_information:  # You can define arbitrary values under desc and tag
  - Additional Information    # if you have extra fields to record
desc.default_value:
  - Default Value
ref:                          # InSpec keyword - saf will check this column for URLs (links to documentation)
  - References                # and record each address as a ref attribute
```

Where the keys (`title`) are InSpec control attributes and the values (`- Title`) are the column headers in the input spreadsheet that correspond to that attribute.

&nbsp;


# License and Author

### Authors

- Author:: Will Dower [wdower](https://github.com/wdower)
- Author:: Ryan Lin [Rlin232](https://github.com/rlin232)
- Author:: Amndeep Singh Mann [Amndeep7](https://github.com/amndeep7)
- Author:: Camden Moors [camdenmoors](https://github.com/camdenmoors)

### NOTICE

© 2022 The MITRE Corporation.

Approved for Public Release; Distribution Unlimited. Case Number 18-3678.

### NOTICE

MITRE hereby grants express written permission to use, reproduce, distribute, modify, and otherwise leverage this software to the extent permitted by the licensed terms provided in the LICENSE.md file included with this project.

### NOTICE

This software was produced for the U. S. Government under Contract Number HHSM-500-2012-00008I, and is subject to Federal Acquisition Regulation Clause 52.227-14, Rights in Data-General.

No other use other than that granted to the U. S. Government, or to those acting on behalf of the U. S. Government under that Clause is authorized without the express written permission of The MITRE Corporation.

For further information, please contact The MITRE Corporation, Contracts Management Office, 7515 Colshire Drive, McLean, VA 22102-7539, (703) 983-6000.<|MERGE_RESOLUTION|>--- conflicted
+++ resolved
@@ -106,168 +106,6 @@
 ## Usage
 ---
 
-<<<<<<< HEAD
-### Generate
-
-#### CKL Templates
-
-Checklist template files are used to give extra information to `saf convert hdf2ckl`.
-
-```
-generate ckl_metadata        Generate a checklist metadata template for "saf convert hdf2ckl"
-
-  OPTIONS
-    -o, --output=output  (required) Output JSON File
-  
-  EXAMPLE
-    saf generate ckl_metadata -o rhel_metadata.json
-```
-
-#### InSpec Metadata
-
-InSpec metadata files are used to give extra information to `saf convert *2inspec_stub`.
-
-```
-generate inspec_metadata        Generate an InSpec metadata file for "saf convert *2inspec_stub"
-
-  OPTIONS
-    -o, --output=output  (required) Output JSON File
-
-  EXAMPLE
-    saf generate inspec_metadata -o ms_sql_baseline_metadata.json
-```
-
-#### Thresholds
-
-Threshold files are used in CI to ensure minimum compliance levels and validate control severities and statuses using `saf validate threshold`
-
-```
-generate threshold      Generate a compliance template for "saf validate threshold"
-
-  OPTIONS
-    -c, --generateControlIds  Validate control IDs have the correct severity
-                              and status
-    -e, --exact               All counts should be exactly the same when
-                              validating not just less than or greater than
-    -i, --input               Input HDF JSON file
-    -o, --output              Output threshold YAML file
-
-	EXAMPLE
-  	saf generate threshold -i rhel7-results.json -e -c -o output.yaml
-```
-
-#### Spreadsheet (csv/xlsx) to InSpec
-
-You can use `saf generate spreadsheet2inspec_stub` to generate an InSpec profile stub from a spreadsheet file. 
-
-```
-generate spreadsheet2inspec_stub              Generate an InSpec profile stub from a CSV STIGs or CIS XLSX benchmarks 
-
-USAGE
-  $ saf generate spreadsheet2inspec_stub -i, --input=<XLSX or CSV> -o, --output=FOLDER
-
-OPTIONS
-  -M, --mapping=mapping                      Path to a YAML file with mappings for each field, by default, CIS Benchmark
-                                             fields are used for XLSX, STIG Viewer CSV export is used by CSV
-  -c, --controlNamePrefix=controlNamePrefix  Prefix for all control IDs
-  -e, --encodingHeader  Remove the "# encoding: UTF-8" comment at the top of each control
-  -f, --format=cis|disa|general              [default: general]
-  -h, --help                                 show CLI help
-  -i, --input=input                          (required)
-  -l, --lineLength=lineLength                [default: 80] Characters between lines within InSpec controls
-  -m, --metadata=metadata                    Path to a JSON file with additional metadata for the inspec.yml file
-  -o, --output=output                        (required) [default: profile] Output InSpec profile stub folder
-
-
-EXAMPLE
-  saf generate spreadsheet2inspec_stub -i spreadsheet.xlsx -o profile
-```
-
-#### XCCDF to InSpec Stub
-```
-generate xccdf2inspec_stub              Generate an InSpec profile stub from a DISA STIG XCCDF XML file
-
-  USAGE
-    $ saf generate xccdf2inspec_stub -i, --input=XML -o, --output=FOLDER
-
-  OPTIONS
-    -h, --help                   show CLI help
-    -S, --useStigID              Use STIG IDs (<Group/Rule/Version>) instead of Group IDs (ex. 'V-XXXXX') for InSpec Control IDs
-    -e, --encodingHeader         Add the "# encoding: UTF-8" comment at the top of each control
-    -i, --input=input            (required) Path to the DISA STIG XCCDF file
-    -l, --lineLength=lineLength  [default: 80] Characters between lines within InSpec controls
-    -m, --metadata=metadata      Path to a JSON file with additional metadata for the inspec.yml file
-    -o, --output=output          (required) [default: profile]
-    -r, --useVulnerabilityId     Use Vulnerability IDs (ex. 'SV-XXXXX') instead of Group IDs (ex. 'V-XXXXX') for InSpec control IDs
-    -s, --singleFile             Output the resulting controls as a single file
-```
-
----
-
-### Validate
-
-#### Thresholds
-
-See the wiki for more information on [template files](https://github.com/mitre/saf/wiki/Validation-with-Thresholds).
-
-```
-validate threshold       Validate the compliance and status counts of an HDF file
-
-  OPTIONS
-    -F, --templateFile        Expected data template, generate one with
-    												  "saf generate threshold"
-    -T, --templateInline=     Flattened JSON containing your validation thresholds
-                              (Intended for backwards compatibility with InSpec Tools)
-    -i, --input               Input HDF JSON file
-
-  EXAMPLES
-  	saf validate threshold -i rhel7-results.json -F output.yaml
-```
-
----
-
-### View
-
-#### Heimdall
-
-You can start a local Heimdall Lite instance to visualize your findings with the SAF CLI. To start an instance use the `saf view heimdall` command:
-
-```
-view:heimdall            Run an instance of Heimdall Lite to visualize 
-                         your data
-
-  OPTIONS
-    -p, --port=PORT          Port To Expose Heimdall On (Default 3000)
-    -f, --file=FILE          File(s) to display in Heimdall
-    -n, --noOpenBrowser      Don't open the default browser automatically
-  EXAMPLES
-    saf view heimdall -p 8080
-```
-
-
-
-#### Summary
-
-To get a quick compliance summary from an HDF file (grouped by profile name) use the `saf view summary` command:
-
-```
-view:summary            Get a quick compliance overview of HDF files
-
-  OPTIONS
-    -i, --input=FILE         (required) Input HDF file(s)
-    -j, --json               Output results as JSON
-    -o, --output=output
-	
-  EXAMPLE
-    saf view summary -i rhel7-host1-results.json nginx-host1-results.json mysql-host1-results.json
-```
-
- 
-
----
-
-=======
->>>>>>> f634b780
 ### Convert
 
 Translating your data to and from Heimdall Data Format (HDF) is done using the `saf convert` command.
